--- conflicted
+++ resolved
@@ -30,7 +30,6 @@
         //private void GasEffect()
         //{
 
-<<<<<<< HEAD
         //    ITile t = IoCManager.Resolve<IMapManager>().GetFloorAt(Owner.GetComponent<TransformComponent>(ComponentFamily.Transform).Position);
         //    if (t == null)
         //        return;
@@ -44,21 +43,6 @@
         //                          gasVel.Y);
         //    }
         //}
-=======
-            ITile t = IoCManager.Resolve<IMapManager>().GetFloorAt(Owner.GetComponent<TransformComponent>(ComponentFamily.Transform).Position);
-            if (t == null)
-                return;
-            Vector2 gasVel = t.GasCell.GasVelocity;
-            if (gasVel.Magnitude > Mass) // Stop tiny wobbles
-            {
-                Owner.SendMessage(this, ComponentMessageType.PhysicsMove,
-                                  Owner.GetComponent<TransformComponent>(ComponentFamily.Transform).Position.X +
-                                  gasVel.X,
-                                  Owner.GetComponent<TransformComponent>(ComponentFamily.Transform).Position.Y +
-                                  gasVel.Y);
-            }
-        }
->>>>>>> 9c7cf888
 
         public override void SetParameter(ComponentParameter parameter)
         {
