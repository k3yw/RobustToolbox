﻿using System;
using System.Collections.Generic;
using System.IO;
using System.Linq;
using System.Reflection;
using System.Windows.Forms;
using System.Drawing;

using CGO;
using ClientConfigManager;
using ClientResourceManager;

using GorgonLibrary;
using GorgonLibrary.Graphics;
using GorgonLibrary.InputDevices;

using Lidgren.Network;

using SS3D.Atom;
using SS3D.Effects;
using SS3D.Modules;
using SS3D.Modules.Network;
using SS3D.UserInterface;
using SS3D_shared;
using ClientServices.Lighting;
using ClientServices.Map;
using ClientInterfaces;
using ClientWindow;

namespace SS3D.States
{
    public class GameScreen : State
    {
        #region Variables
        private StateManager mStateMgr;
        public Map map;
        private AtomManager atomManager;
        private EntityManager entityManager;

        //UI Vars
        #region UI Variables
        private Chatbox gameChat;
        #endregion 

        public PlayerController playerController;
        public DateTime lastUpdate;
        public DateTime now;
        private RenderImage baseTarget;
        private RenderImage lightTarget;
        private RenderImage lightTargetIntermediate;
        private Sprite baseTargetSprite;
        private Sprite lightTargetSprite;
        private Sprite lightTargetIntermediateSprite;
        private Batch gasBatch;
        private Batch wallTopsBatch;
        private Batch decalBatch;
        private Batch lightMapBatch;
        private GaussianBlur gaussianBlur;
        public bool blendLightMap = true;
        
        private List<Light> lightsLastFrame = new List<Light>();
        private List<Light> lightsThisFrame = new List<Light>();

        public int screenWidthTiles = 15; // How many tiles around us do we draw?
        public int screenHeightTiles = 12;

        private float realScreenWidthTiles = 0;
        private float realScreenHeightTiles = 0;

        private bool showDebug = false;     // show AABBs & Bounding Circles on atoms.
        private bool telepathy = false;     // disable visiblity bounds if true

        //public float xTopLeft { get; private set; }
        //public float yTopLeft { get; private set; }

        private float scaleX = 1.0f;
        private float scaleY = 1.0f;

        private System.Drawing.Point screenSize;
        public string spawnType = "";
        private bool editMode = false;
   
        #region Mouse/Camera stuff
        private DateTime lastRMBClick = DateTime.Now;

        public Vector2D mousePosScreen = Vector2D.Zero;
        public Vector2D mousePosWorld = Vector2D.Zero;

        #endregion

        #endregion

        public GameScreen()
        {
        }

        #region Startup, Shutdown, Update
        public override bool Startup(Program _prg)
        {
            prg = _prg;
            mStateMgr = prg.mStateMgr;

            lastUpdate = DateTime.Now;
            now = DateTime.Now;

            map = new Map(LightManager.Singleton);
            ClientServices.ServiceManager.Singleton.AddService(map);

            UiManager.Singleton.DisposeAllComponents();

            entityManager = new EntityManager(prg.mNetworkMgr.netClient);
            atomManager = new AtomManager(this, prg, entityManager);
            PlayerController.Initialize(this, atomManager);
            playerController = PlayerController.Singleton;

            prg.mNetworkMgr.MessageArrived += new NetworkMsgHandler(mNetworkMgr_MessageArrived);
            //prg.mNetworkMgr.Disconnected += new NetworkStateHandler(mNetworkMgr_Disconnected);

            prg.mNetworkMgr.SetMap(map);
            prg.mNetworkMgr.RequestMap();

            //Hide the menu!
            prg.GorgonForm.MainMenuStrip.Hide();

            //TODO This should go somewhere else, there should be explicit session setup and teardown at some point.
            prg.mNetworkMgr.SendClientName(ConfigManager.Singleton.Configuration.PlayerName);

            baseTarget = new RenderImage("baseTarget", Gorgon.Screen.Width, Gorgon.Screen.Height, ImageBufferFormats.BufferRGB888A8);
            
            baseTargetSprite = new Sprite("baseTargetSprite", baseTarget);
            baseTargetSprite.DepthWriteEnabled = false;

            lightTarget = new RenderImage("lightTarget", Gorgon.Screen.Width, Gorgon.Screen.Height, ImageBufferFormats.BufferRGB888A8);
            lightTargetSprite = new Sprite("lightTargetSprite", lightTarget);
            lightTargetSprite.DepthWriteEnabled = false;
            lightTargetIntermediate = new RenderImage("lightTargetIntermediate", Gorgon.Screen.Width, Gorgon.Screen.Height, ImageBufferFormats.BufferRGB888A8);
            lightTargetIntermediateSprite = new Sprite("lightTargetIntermediateSprite", lightTargetIntermediate);
            lightTargetIntermediateSprite.DepthWriteEnabled = false;

            gasBatch = new Batch("gasBatch", 1);
            wallTopsBatch = new Batch("wallTopsBatch", 1);
            decalBatch = new Batch("decalBatch", 1);
            lightMapBatch = new Batch("lightMapBatch", 1);

            gaussianBlur = new GaussianBlur();
            
            realScreenWidthTiles = (float)Gorgon.CurrentClippingViewport.Width / map.tileSpacing;
            realScreenHeightTiles = (float)Gorgon.CurrentClippingViewport.Height / map.tileSpacing;

            screenSize = new System.Drawing.Point(Gorgon.CurrentClippingViewport.Width, Gorgon.CurrentClippingViewport.Height);

            //scaleX = (float)Gorgon.CurrentClippingViewport.Width / (realScreenWidthTiles * map.tileSpacing);
            //scaleY = (float)Gorgon.CurrentClippingViewport.Height / (realScreenHeightTiles * map.tileSpacing);

            PlacementManager.Singleton.Initialize(map, atomManager, this, prg.mNetworkMgr);

            //Init GUI components
            gameChat = new Chatbox("gameChat");
            gameChat.TextSubmitted += new Chatbox.TextSubmitHandler(chatTextbox_TextSubmitted);

            UiManager.Singleton.Components.Add(new HumanInventory(playerController));
            UiManager.Singleton.Components.Add(new HumanHandsGui(playerController));
            UiManager.Singleton.Components.Add(new StatPanelComponent(playerController));

            var appendagesTemp = UiManager.Singleton.GetSingleComponentByGuiComponentType(GuiComponentType.AppendagesComponent); //Better safe than sorry.
            if (appendagesTemp != null) appendagesTemp.Position = new System.Drawing.Point(Gorgon.Screen.Width - 190, Gorgon.Screen.Height - 99);

            HumanInventory invTemp = (HumanInventory)UiManager.Singleton.GetSingleComponentByGuiComponentType(GuiComponentType.HumanInventory); // ugh ugh ugh
            if(invTemp != null) invTemp.SetHandsGUI((HumanHandsGui)UiManager.Singleton.GetSingleComponentByGuiComponentType(GuiComponentType.AppendagesComponent)); // ugh ugh ugh ugh ugh
            
            return true;
        }

        //void mNetworkMgr_Disconnected(NetworkManager netMgr)
        //{
        //    mStateMgr.RequestStateChange(typeof(ConnectMenu)); //Fix this. Only temporary solution.
        //}

        public override void Shutdown()
        {
            if (baseTarget != null && Gorgon.IsInitialized)
            {
                baseTarget.ForceRelease();
                baseTarget.Dispose();
            }
            if (baseTargetSprite != null && Gorgon.IsInitialized)
            {
                baseTargetSprite.Image = null;
                baseTargetSprite = null;
            }
            if (lightTarget != null && Gorgon.IsInitialized)
            {
                lightTarget.ForceRelease();
                lightTarget.Dispose();
            }
            if (lightTargetSprite != null && Gorgon.IsInitialized)
            {
                lightTargetSprite.Image = null;
                lightTargetSprite = null;
            }
            if (lightTargetIntermediate != null && Gorgon.IsInitialized)
            {
                lightTargetIntermediate.ForceRelease();
                lightTargetIntermediate.Dispose();
            }
            if (lightTargetIntermediateSprite != null && Gorgon.IsInitialized)
            {
                lightTargetIntermediateSprite.Image = null;
                lightTargetIntermediateSprite = null;
            }
            gaussianBlur.Dispose();
            atomManager.Shutdown();
            entityManager.Shutdown();
            map.Shutdown();
            PlacementManager.Singleton.Reset();
            atomManager = null;
            entityManager = null;
            map = null;
            UIDesktop.Singleton.Windows.Remove(gameChat);
            gameChat.Dispose();
            gameChat = null;
            UiManager.Singleton.DisposeAllComponents(); //HerpDerp. This is probably bad. Should not remove them ALL.
            UIDesktop.Singleton.Dispose();
            prg.mNetworkMgr.MessageArrived -= new NetworkMsgHandler(mNetworkMgr_MessageArrived);
            RenderTargetCache.DestroyAll();
            GC.Collect();
        }

        public override void Update( FrameEventArgs e )
        {
            lastUpdate = now;
            now = DateTime.Now;
            atomManager.Update();
            CGO.ComponentManager.Singleton.Update(e.FrameDeltaTime);
            editMode = prg.GorgonForm.editMode;
            PlacementManager.Singleton.Update();
        }

        private void mNetworkMgr_MessageArrived(NetworkManager netMgr, NetIncomingMessage msg)
        {
            if (msg == null)
            {
                return;
            }
            switch (msg.MessageType)
            {
                case NetIncomingMessageType.StatusChanged:
                    NetConnectionStatus statMsg = (NetConnectionStatus)msg.ReadByte();
                    if (statMsg == NetConnectionStatus.Disconnected)
                    {
                        string discMsg = msg.ReadString();
                        UiManager.Singleton.Components.Add(new DisconnectedScreenBlocker(mStateMgr, discMsg));
                    }
                    break;
                case NetIncomingMessageType.Data:
                    NetMessage messageType = (NetMessage)msg.ReadByte();
                    switch (messageType)
                    {
                        case NetMessage.MapMessage:
                            map.HandleNetworkMessage(msg);
                            break;
                        case NetMessage.AtmosDisplayUpdate:
                            map.HandleAtmosDisplayUpdate(msg);
                            break;
                        case NetMessage.AtomManagerMessage:
                            atomManager.HandleNetworkMessage(msg);
                            break;
                        case NetMessage.PlayerSessionMessage:
                            playerController.HandleNetworkMessage(msg);
                            break;
                        case NetMessage.PlayerUiMessage:
                            UiManager.Singleton.HandleNetMessage(msg);
                            break;
                        case NetMessage.PlacementManagerMessage:
                            PlacementManager.Singleton.HandleNetMessage(msg);
                            break;
                        case NetMessage.SendMap:
                            RecieveMap(msg);
                            break;
                        case NetMessage.ChatMessage:
                            HandleChatMessage(msg);
                            break;
                        case NetMessage.EntityMessage:
                            entityManager.HandleEntityNetworkMessage(msg);
                            break;
                        case NetMessage.EntityManagerMessage:
                            entityManager.HandleNetworkMessage(msg);
                            break;
                        case NetMessage.RequestAdminLogin:
                            HandleAdminMessage(messageType, msg);
                            break;
                        case NetMessage.RequestAdminPlayerlist:
                            HandleAdminMessage(messageType, msg);
                            break;
                        case NetMessage.RequestBanList:
                            HandleAdminMessage(messageType, msg);
                            break;
                        default:
                            break;
                    }
                    break;
                default:
                    break;
            }
        }

        public void HandleAdminMessage(NetMessage adminMsgType, NetIncomingMessage messageBody)
        {
            switch (adminMsgType)
            {
                case NetMessage.RequestAdminLogin:
                    UiManager.Singleton.DisposeAllComponentsOfType(typeof(AdminPasswordDialog)); //Remove old ones.
                    UiManager.Singleton.Components.Add(new AdminPasswordDialog(new System.Drawing.Size(200, 75), prg.mNetworkMgr)); //Create a new one.
                    break;
                case NetMessage.RequestAdminPlayerlist:
                    UiManager.Singleton.DisposeAllComponentsOfType(typeof(AdminPlayerPanel));
                    UiManager.Singleton.Components.Add(new AdminPlayerPanel(new System.Drawing.Size(600,200), prg.mNetworkMgr, messageBody));
                    break;
                case NetMessage.RequestBanList:
                    Banlist banList = new Banlist();
                    int entriesCount = messageBody.ReadInt32();
                    for (int i = 0; i < entriesCount; i++)
                    {
                        string ip = messageBody.ReadString();
                        string reason = messageBody.ReadString();
                        bool tempBan = messageBody.ReadBoolean();
                        uint minutesLeft = messageBody.ReadUInt32();
                        BanEntry entry = new BanEntry();
                        entry.reason = reason;
                        entry.tempBan = tempBan;
                        entry.expiresAt = DateTime.Now.AddMinutes(minutesLeft);
                        banList.List.Add(entry);
                    }
                    UiManager.Singleton.DisposeAllComponentsOfType(typeof(AdminUnbanPanel));
                    UiManager.Singleton.Components.Add(new AdminUnbanPanel(new System.Drawing.Size(620, 200), prg.mNetworkMgr, banList));
                    break;
            }
        }

        public void RecieveMap(NetIncomingMessage msg)
        {
            int mapWidth = msg.ReadInt32();
            int mapHeight = msg.ReadInt32();

            TileType[,] tileArray = new TileType[mapWidth, mapHeight];
            TileState[,] tileStates = new TileState[mapWidth, mapHeight];

            for (int x = 0; x < mapWidth; x++)
            {
                for (int y = 0; y < mapHeight; y++)
                {
                    tileArray[x, y] = (TileType)msg.ReadByte();
                    tileStates[x, y] = (TileState)msg.ReadByte();
                }
            }
            map.LoadNetworkedMap(tileArray, tileStates, mapWidth, mapHeight);
        }

        #endregion

        private void HandleChatMessage(NetIncomingMessage msg)
        {
            ChatChannel channel = (ChatChannel)msg.ReadByte();
            string text = msg.ReadString();

            string message = "(" + channel.ToString() + "):" + text;
            int atomID = msg.ReadInt32();
            gameChat.AddLine(message, channel);
            Atom.Atom a = atomManager.GetAtom(atomID);
            if (a != null)
            {
                if (a.speechBubble == null) a.speechBubble = new SpeechBubble(a.name + a.Uid.ToString());
                if(channel == ChatChannel.Ingame || channel == ChatChannel.Player || channel == ChatChannel.Radio)
                    a.speechBubble.SetText(text);
            }
        }

        void chatTextbox_TextSubmitted(Chatbox chatbox, string text)
        {
            SendChatMessage(text);
        }

        private void SendChatMessage(string text)
        {
            NetOutgoingMessage message = prg.mNetworkMgr.netClient.CreateMessage();
            message.Write((byte)NetMessage.ChatMessage);
            message.Write((byte)ChatChannel.Player);
            message.Write(text);

            prg.mNetworkMgr.SendMessage(message, NetDeliveryMethod.ReliableUnordered);
        }

        /* What are we doing here exactly? Well:
         * First we get the tile we are stood on, and try and make this the centre of the view. However if we're too close to one edge
         * we allow us to be drawn nearer that edge, and not in the middle of the screen.
         * We then find how far "into" the map we are (xTopLeft, yTopLeft), the position of the top left of the screen in WORLD
         * co-ordinates so we can work out what we need to draw, and what we dont need to (what's off screen).
         * Then we see if we've moved a tile recently or a flag has been set on the map that we need to update the visibility (a door 
         * opened for example).
         * We then loop through all the tiles, and draw the floor and the sides of the walls, as they will always be under us
         * and the atoms. Next we find all the atoms in view and draw them. Lastly we draw the top section of walls as they will
         * always be on top of us and atoms.
         * */
        public override void GorgonRender(FrameEventArgs e)
        {
            Gorgon.CurrentRenderTarget = baseTarget;

            baseTarget.Clear(System.Drawing.Color.Black);
            lightTarget.Clear(System.Drawing.Color.Black);
            lightTargetIntermediate.Clear(System.Drawing.Color.FromArgb(0,System.Drawing.Color.Black));
            Gorgon.Screen.Clear(System.Drawing.Color.Black);

            Gorgon.Screen.DefaultView.Left = 400;
            Gorgon.Screen.DefaultView.Top = 400;
            if (playerController.controlledAtom != null)
            {
                
                System.Drawing.Point centerTile = map.GetTileArrayPositionFromWorldPosition(playerController.controlledAtom.Position);
              
                int xStart = System.Math.Max(0, centerTile.X - (screenWidthTiles / 2) - 1);
                int yStart = System.Math.Max(0, centerTile.Y - (screenHeightTiles / 2) - 1);
                int xEnd = System.Math.Min(xStart + screenWidthTiles + 2, map.mapWidth - 1);
                int yEnd = System.Math.Min(yStart + screenHeightTiles + 2, map.mapHeight - 1);

                ClientWindowData.Singleton.UpdateViewPort(playerController.controlledAtom.Position);

                //xTopLeft = Math.Max(0, playerController.controlledAtom.position.X - ((screenWidthTiles / 2) * map.tileSpacing));
                //yTopLeft = Math.Max(0, playerController.controlledAtom.position.Y - ((screenHeightTiles / 2) * map.tileSpacing));
                ///COMPUTE TILE VISIBILITY
                if ((centerTile != map.lastVisPoint || map.needVisUpdate))
                {
                    if (!telepathy)
                    {
                        map.compute_visibility(centerTile.X, centerTile.Y);
                        map.lastVisPoint = centerTile;
                    }
                    else
                    {
                        map.set_all_visible();
                    }
                }


                ClientServices.Map.Tiles.Tile t;

                ///RENDER TILE BASES, PUT GAS SPRITES AND WALL TOP SPRITES INTO BATCHES TO RENDER LATER

                for (int x = xStart; x <= xEnd; x++)
                {
                    for (int y = yStart; y <= yEnd; y++)
                    {
                        t = map.tileArray[x, y];
                        if (!t.Visible)
                            continue;
                        if (t.tileType == TileType.Wall)
                        {
                            if (t.tilePosition.Y <= centerTile.Y)
                            {
                                t.Render(ClientWindowData.xTopLeft, ClientWindowData.yTopLeft, map.tileSpacing);
                                t.DrawDecals(ClientWindowData.xTopLeft, ClientWindowData.yTopLeft, map.tileSpacing, decalBatch);
                                t.RenderLight(ClientWindowData.xTopLeft, ClientWindowData.yTopLeft, map.tileSpacing, lightMapBatch);
                            }
                        }
                        else
                        {
                            t.Render(ClientWindowData.xTopLeft, ClientWindowData.yTopLeft, map.tileSpacing);
                            t.DrawDecals(ClientWindowData.xTopLeft, ClientWindowData.yTopLeft, map.tileSpacing, decalBatch);
                            t.RenderLight(ClientWindowData.xTopLeft, ClientWindowData.yTopLeft, map.tileSpacing, lightMapBatch);
                        }

                        ///Render gas sprites to gas batch
                        t.RenderGas(ClientWindowData.xTopLeft, ClientWindowData.yTopLeft, map.tileSpacing, gasBatch);
                        ///Render wall top sprites to wall top batch
                        t.RenderTop(ClientWindowData.xTopLeft, ClientWindowData.yTopLeft, map.tileSpacing, wallTopsBatch);
                    }
                }

                Gorgon.CurrentRenderTarget = lightTarget;
                if(lightMapBatch.Count > 0)
                    lightMapBatch.Draw();
                lightMapBatch.Clear();
                Gorgon.CurrentRenderTarget = baseTarget;

                ///Render decal batch
                if (decalBatch.Count > 0)
                    decalBatch.Draw();
                decalBatch.Clear();

                lightsThisFrame.Clear();
                
                ///RENDER ATOMS
                if (atomManager != null)
                {
                    IEnumerable<Atom.Atom> atoms = from a in atomManager.atomDictionary.Values
                                                   where
                                                   a.visible &&
                                                   a.Position.X / map.tileSpacing >= xStart &&
                                                   a.Position.X / map.tileSpacing <= xEnd &&
                                                   a.Position.Y / map.tileSpacing >= yStart &&
                                                   a.Position.Y / map.tileSpacing <= yEnd
                                                   orderby a.Position.Y// + ((a.sprite.Height * a.sprite.UniformScale) / 2) ascending
                                                   orderby a.drawDepth ascending
                                                   select a;

                    foreach (Atom.Atom a in atoms.ToList())
                    {
                        a.Render(ClientWindowData.xTopLeft, ClientWindowData.yTopLeft);

                        if (showDebug)
                        {
                            /* TODO RE-ENABLE THIS BULLSHIT WITH COMPONENTS
                            Gorgon.Screen.Circle(a.sprite.BoundingCircle.Center.X, a.sprite.BoundingCircle.Center.Y, a.sprite.BoundingCircle.Radius, System.Drawing.Color.Orange);
                            Gorgon.Screen.Rectangle(a.sprite.AABB.X, a.sprite.AABB.Y, a.sprite.AABB.Width, a.sprite.AABB.Height, System.Drawing.Color.Blue);
                             */
                        }

                    }

                    ComponentManager.Singleton.Render(0);
                
                    //Render Light glows
                    atoms = from a in atomManager.atomDictionary.Values
                                                   where
                                                   a.visible &&
                                                   a.Position.X / map.tileSpacing >= xStart &&
                                                   a.Position.X / map.tileSpacing <= xEnd &&
                                                   a.Position.Y / map.tileSpacing >= yStart &&
                                                   a.Position.Y / map.tileSpacing <= yEnd &&
                                                   a.GetType().Name == "WallLight"                                                        
                                                   orderby a.Position.Y// + ((a.sprite.Height * a.sprite.UniformScale) / 2) ascending
                                                   orderby a.drawDepth ascending
                                                   select a;

                    Gorgon.CurrentRenderTarget = lightTarget;
                    Gorgon.CurrentShader = ResMgr.Singleton.GetShader("Blur");
                    ResMgr.Singleton.GetShader("Blur").Parameters["blurAmount"].SetValue(3.0f);
                    /*foreach (Atom.Atom a in atoms.ToList())
                    {
                        a.sprite.BlendingMode = BlendingModes.Additive;
                        a.Render(ClientWindowData.xTopLeft, ClientWindowData.yTopLeft);
                        a.sprite.BlendingMode = BlendingModes.None;
                    }*/
                    Gorgon.CurrentShader = null;
                    Gorgon.CurrentRenderTarget = baseTarget;
                }



                ///Render gas batch
                if (gasBatch.Count > 0)
                    gasBatch.Draw();
                gasBatch.Clear();

                ///Render wall tops batch
                if (wallTopsBatch.Count > 0)
                    wallTopsBatch.Draw();
                wallTopsBatch.Clear();
                
                
                ///RENDER GHOSTS
                ///Render person ghosts to have them appear behind walls. This should really be 
                ///better thought out I think, but for now this works...
                /*if (atomManager != null)
                {
                    IEnumerable<Atom.Atom> atoms = from a in atomManager.atomDictionary.Values
                                                   where
                                                   a.IsChildOfType(typeof(Atom.Mob.Mob)) &&
                                                   a.visible &&
                                                   System.Math.Sqrt((playerController.controlledAtom.position.X - a.position.X) * (playerController.controlledAtom.position.X - a.position.X)) < screenHeightTiles * map.tileSpacing + 160 &&
                                                   System.Math.Sqrt((playerController.controlledAtom.position.Y - a.position.Y) * (playerController.controlledAtom.position.Y - a.position.Y)) < screenHeightTiles * map.tileSpacing + 160
                                                   orderby a.position.Y + ((a.sprite.Height * a.sprite.UniformScale) / 2) ascending
                                                   select a;

                    foreach (Atom.Atom a in atoms.ToList())
                    {
                        a.Render(xTopLeft, yTopLeft, 70);
                    }
                }*/

                PlacementManager.Singleton.Draw();
            }

            lightTargetSprite.DestinationBlend = AlphaBlendOperation.Zero;
            lightTargetSprite.SourceBlend = AlphaBlendOperation.One;

            gaussianBlur.SetSize(256.0f);
            gaussianBlur.PerformGaussianBlur(lightTargetSprite, lightTarget);
            gaussianBlur.SetSize(512.0f);
            gaussianBlur.PerformGaussianBlur(lightTargetSprite, lightTarget);
            gaussianBlur.SetSize(1024.0f);
            gaussianBlur.PerformGaussianBlur(lightTargetSprite, lightTarget);
            
            baseTargetSprite.Draw();

            if (blendLightMap)
            {
                lightTargetSprite.DestinationBlend = AlphaBlendOperation.InverseSourceAlpha; // Use the alpha of the light to do bright/darkness
                lightTargetSprite.SourceBlend = AlphaBlendOperation.DestinationColor;
            }
            else
            {
                lightTargetSprite.DestinationBlend = AlphaBlendOperation.Zero; // Use the alpha of the light to do bright/darkness
                lightTargetSprite.SourceBlend = AlphaBlendOperation.One;
            }
            lightTargetSprite.Draw();

            Gorgon.CurrentRenderTarget = null;
            //baseTargetSprite.Draw();
            
            return;
        }

        // Not currently used.
        public override void FormResize()
        {
            scaleX = (float)Gorgon.CurrentClippingViewport.Width / (realScreenWidthTiles * map.tileSpacing);
            scaleY = (float)Gorgon.CurrentClippingViewport.Height / (realScreenHeightTiles * map.tileSpacing);
            screenSize = new System.Drawing.Point(Gorgon.CurrentClippingViewport.Width, Gorgon.CurrentClippingViewport.Height);
        }

        #region Input

        public override void KeyDown(KeyboardInputEventArgs e)
        {
            if (gameChat.Active)
                return;

            if (UiManager.Singleton.KeyDown(e)) //KeyDown returns true if the click is handled by the ui component.
                return;

            if (e.Key == KeyboardKeys.F9)
            {
                if (prg.GorgonForm.MainMenuStrip.Visible)
                {
                    prg.GorgonForm.MainMenuStrip.Hide();
                    prg.GorgonForm.MainMenuStrip.Visible = false;
                }
                else
                {
                    prg.GorgonForm.MainMenuStrip.Show();
                    prg.GorgonForm.MainMenuStrip.Visible = true;
                }
                    
            }
            if (e.Key == KeyboardKeys.F1)
            {
                Gorgon.FrameStatsVisible = !Gorgon.FrameStatsVisible;
            }
            if (e.Key == KeyboardKeys.F2)
            {
                showDebug = !showDebug;
            }
            if (e.Key == KeyboardKeys.F3)
            {
                prg.NetGrapher.Toggle();
            }

            if (e.Key == KeyboardKeys.F5)
            {
                playerController.SendVerb("save", 0);
            }
            if (e.Key == KeyboardKeys.F6)
            {
                telepathy = !telepathy;
            }
            if (e.Key == KeyboardKeys.F7)
            {
                blendLightMap = !blendLightMap;
            }

            if (e.Key == KeyboardKeys.F8)
            {
                NetOutgoingMessage message = prg.mNetworkMgr.netClient.CreateMessage();
                message.Write((byte)NetMessage.ForceRestart);
                prg.mNetworkMgr.SendMessage(message, NetDeliveryMethod.ReliableUnordered);
            }

            if (e.Key == KeyboardKeys.F12)
            {
<<<<<<< HEAD
                Scrollbar bar = new Scrollbar();
                bar.Position = new System.Drawing.Point(50,50);
                bar.Horizontal = true;
                UiManager.Singleton.Components.Add(bar);
                bar.Value = 41;

                Scrollbar bar2 = new Scrollbar();
                bar2.Position = new System.Drawing.Point(100, 100);
                bar2.Value = 98;
                UiManager.Singleton.Components.Add(bar2);

                Checkbox checkbox = new Checkbox();
                checkbox.Position = new System.Drawing.Point(75, 75);
                UiManager.Singleton.Components.Add(checkbox);

                SS3D.UserInterface.Button butt = new SS3D.UserInterface.Button("HELLO, THIS IS A BUTTON WITH A VERY LONG LABEL ON IT");
                butt.Position = new System.Drawing.Point(125, 125);
                UiManager.Singleton.Components.Add(butt);
=======
                NetOutgoingMessage message = prg.mNetworkMgr.netClient.CreateMessage();
                message.Write((byte)NetMessage.RequestAdminPlayerlist);
                prg.mNetworkMgr.SendMessage(message, NetDeliveryMethod.ReliableUnordered);
>>>>>>> c29166a4
            }

            playerController.KeyDown(e.Key);
        }

        public override void KeyUp(KeyboardInputEventArgs e)
        {
            playerController.KeyUp(e.Key);
        }
        public override void MouseUp(MouseInputEventArgs e)
        {
            if (UiManager.Singleton.MouseUp(e)) //Returns True if a component handled the event.
                return;
        }
        public override void MouseDown(MouseInputEventArgs e)
        {
            if (PlacementManager.Singleton.active != null)
            {
                if (e.Buttons == GorgonLibrary.InputDevices.MouseButtons.Left)
                {
                    PlacementManager.Singleton.QueuePlacement();
                    return;
                }
                else if (e.Buttons == GorgonLibrary.InputDevices.MouseButtons.Right)
                {
                    PlacementManager.Singleton.CancelPlacement();
                    return;
                }
                else if (e.Buttons == GorgonLibrary.InputDevices.MouseButtons.Middle)
                {
                    PlacementManager.Singleton.nextRot();
                }
            }

            if (playerController.controlledAtom == null)
                return;

            if (UiManager.Singleton.MouseDown(e))// MouseDown returns true if the click is handled by the ui component.
                return;

            #region Object clicking
            bool atomClicked = false;
            // Convert our click from screen -> world coordinates
            //Vector2D worldPosition = new Vector2D(e.Position.X + xTopLeft, e.Position.Y + yTopLeft);
            // A bounding box for our click
            System.Drawing.RectangleF mouseAABB = new System.Drawing.RectangleF(mousePosWorld.X, mousePosWorld.Y, 1, 1);
            float checkDistance = map.tileSpacing * 1.5f;
            // Find all the atoms near us we could have clicked
            IEnumerable<Atom.Atom> atoms = from a in atomManager.atomDictionary.Values
                                           where editMode ? true : (playerController.controlledAtom.Position - a.Position).Length < checkDistance
                                           where a.visible
                                           //orderby (new Vector2D(a.sprite.AABB.X + (a.sprite.AABB.Width/2),a.sprite.AABB.Y + (a.sprite.AABB.Height/2)) - new Vector2D(mouseAABB.X, mouseAABB.Y)).Length descending
                                           orderby a.drawDepth descending
                                           select a;
            // See which one our click AABB intersected with
            foreach (Atom.Atom a in atoms)
            {
                //HACKED IN COMPONENT SHIT
                ClickableComponent clickable = (ClickableComponent)a.GetComponent(SS3D_shared.GO.ComponentFamily.Click);
                if (clickable != null)
                    clickable.Clicked(new PointF(mouseAABB.X, mouseAABB.Y), playerController.controlledAtom.Uid);
                //END HACKED IN COMPONENT SHIT

                /*if (a.WasClicked(mouseAABB.Location))
                {
                    if (!editMode)
                    {
                        a.HandleClick();
                    }
                    else
                    {
                        if (e.Buttons == GorgonLibrary.InputDevices.MouseButtons.Right && a != playerController.controlledAtom)
                        {
                            NetOutgoingMessage message = mStateMgr.prg.mNetworkMgr.netClient.CreateMessage();
                            message.Write((byte)NetMessage.AtomManagerMessage);
                            message.Write((byte)AtomManagerMessage.DeleteAtom);
                            message.Write(a.Uid);
                            mStateMgr.prg.mNetworkMgr.SendMessage(message, NetDeliveryMethod.ReliableUnordered);
                        }
                    }
                    atomClicked = true; // We clicked an atom so we don't want to send a turf click message too.
                    break;
                }*/

            }

            if (!atomClicked)
            {
                System.Drawing.Point clickedPoint = map.GetTileArrayPositionFromWorldPosition(mousePosWorld);
                if (clickedPoint.X > 0 && clickedPoint.Y > 0)
                {
                    NetOutgoingMessage message = mStateMgr.prg.mNetworkMgr.netClient.CreateMessage();
                    message.Write((byte)NetMessage.MapMessage);
                    message.Write((byte)MapMessage.TurfClick);
                    message.Write((short)clickedPoint.X);
                    message.Write((short)clickedPoint.Y);
                    mStateMgr.prg.mNetworkMgr.SendMessage(message, NetDeliveryMethod.ReliableUnordered);
                }
            } 
            #endregion
        }
        public override void MouseMove(MouseInputEventArgs e)
        {
            mousePosScreen = new Vector2D(e.Position.X, e.Position.Y);
            mousePosWorld = new Vector2D(e.Position.X + ClientWindowData.xTopLeft, e.Position.Y + ClientWindowData.yTopLeft);
            UiManager.Singleton.MouseMove(e);
        }
        public override void MouseWheelMove(MouseInputEventArgs e)
        { } 
        #endregion

    }

}<|MERGE_RESOLUTION|>--- conflicted
+++ resolved
@@ -1,817 +1,811 @@
-﻿using System;
-using System.Collections.Generic;
-using System.IO;
-using System.Linq;
-using System.Reflection;
-using System.Windows.Forms;
-using System.Drawing;
-
-using CGO;
-using ClientConfigManager;
-using ClientResourceManager;
-
-using GorgonLibrary;
-using GorgonLibrary.Graphics;
-using GorgonLibrary.InputDevices;
-
-using Lidgren.Network;
-
-using SS3D.Atom;
-using SS3D.Effects;
-using SS3D.Modules;
-using SS3D.Modules.Network;
-using SS3D.UserInterface;
-using SS3D_shared;
-using ClientServices.Lighting;
-using ClientServices.Map;
-using ClientInterfaces;
-using ClientWindow;
-
-namespace SS3D.States
-{
-    public class GameScreen : State
-    {
-        #region Variables
-        private StateManager mStateMgr;
-        public Map map;
-        private AtomManager atomManager;
-        private EntityManager entityManager;
-
-        //UI Vars
-        #region UI Variables
-        private Chatbox gameChat;
-        #endregion 
-
-        public PlayerController playerController;
-        public DateTime lastUpdate;
-        public DateTime now;
-        private RenderImage baseTarget;
-        private RenderImage lightTarget;
-        private RenderImage lightTargetIntermediate;
-        private Sprite baseTargetSprite;
-        private Sprite lightTargetSprite;
-        private Sprite lightTargetIntermediateSprite;
-        private Batch gasBatch;
-        private Batch wallTopsBatch;
-        private Batch decalBatch;
-        private Batch lightMapBatch;
-        private GaussianBlur gaussianBlur;
-        public bool blendLightMap = true;
-        
-        private List<Light> lightsLastFrame = new List<Light>();
-        private List<Light> lightsThisFrame = new List<Light>();
-
-        public int screenWidthTiles = 15; // How many tiles around us do we draw?
-        public int screenHeightTiles = 12;
-
-        private float realScreenWidthTiles = 0;
-        private float realScreenHeightTiles = 0;
-
-        private bool showDebug = false;     // show AABBs & Bounding Circles on atoms.
-        private bool telepathy = false;     // disable visiblity bounds if true
-
-        //public float xTopLeft { get; private set; }
-        //public float yTopLeft { get; private set; }
-
-        private float scaleX = 1.0f;
-        private float scaleY = 1.0f;
-
-        private System.Drawing.Point screenSize;
-        public string spawnType = "";
-        private bool editMode = false;
-   
-        #region Mouse/Camera stuff
-        private DateTime lastRMBClick = DateTime.Now;
-
-        public Vector2D mousePosScreen = Vector2D.Zero;
-        public Vector2D mousePosWorld = Vector2D.Zero;
-
-        #endregion
-
-        #endregion
-
-        public GameScreen()
-        {
-        }
-
-        #region Startup, Shutdown, Update
-        public override bool Startup(Program _prg)
-        {
-            prg = _prg;
-            mStateMgr = prg.mStateMgr;
-
-            lastUpdate = DateTime.Now;
-            now = DateTime.Now;
-
-            map = new Map(LightManager.Singleton);
-            ClientServices.ServiceManager.Singleton.AddService(map);
-
-            UiManager.Singleton.DisposeAllComponents();
-
-            entityManager = new EntityManager(prg.mNetworkMgr.netClient);
-            atomManager = new AtomManager(this, prg, entityManager);
-            PlayerController.Initialize(this, atomManager);
-            playerController = PlayerController.Singleton;
-
-            prg.mNetworkMgr.MessageArrived += new NetworkMsgHandler(mNetworkMgr_MessageArrived);
-            //prg.mNetworkMgr.Disconnected += new NetworkStateHandler(mNetworkMgr_Disconnected);
-
-            prg.mNetworkMgr.SetMap(map);
-            prg.mNetworkMgr.RequestMap();
-
-            //Hide the menu!
-            prg.GorgonForm.MainMenuStrip.Hide();
-
-            //TODO This should go somewhere else, there should be explicit session setup and teardown at some point.
-            prg.mNetworkMgr.SendClientName(ConfigManager.Singleton.Configuration.PlayerName);
-
-            baseTarget = new RenderImage("baseTarget", Gorgon.Screen.Width, Gorgon.Screen.Height, ImageBufferFormats.BufferRGB888A8);
-            
-            baseTargetSprite = new Sprite("baseTargetSprite", baseTarget);
-            baseTargetSprite.DepthWriteEnabled = false;
-
-            lightTarget = new RenderImage("lightTarget", Gorgon.Screen.Width, Gorgon.Screen.Height, ImageBufferFormats.BufferRGB888A8);
-            lightTargetSprite = new Sprite("lightTargetSprite", lightTarget);
-            lightTargetSprite.DepthWriteEnabled = false;
-            lightTargetIntermediate = new RenderImage("lightTargetIntermediate", Gorgon.Screen.Width, Gorgon.Screen.Height, ImageBufferFormats.BufferRGB888A8);
-            lightTargetIntermediateSprite = new Sprite("lightTargetIntermediateSprite", lightTargetIntermediate);
-            lightTargetIntermediateSprite.DepthWriteEnabled = false;
-
-            gasBatch = new Batch("gasBatch", 1);
-            wallTopsBatch = new Batch("wallTopsBatch", 1);
-            decalBatch = new Batch("decalBatch", 1);
-            lightMapBatch = new Batch("lightMapBatch", 1);
-
-            gaussianBlur = new GaussianBlur();
-            
-            realScreenWidthTiles = (float)Gorgon.CurrentClippingViewport.Width / map.tileSpacing;
-            realScreenHeightTiles = (float)Gorgon.CurrentClippingViewport.Height / map.tileSpacing;
-
-            screenSize = new System.Drawing.Point(Gorgon.CurrentClippingViewport.Width, Gorgon.CurrentClippingViewport.Height);
-
-            //scaleX = (float)Gorgon.CurrentClippingViewport.Width / (realScreenWidthTiles * map.tileSpacing);
-            //scaleY = (float)Gorgon.CurrentClippingViewport.Height / (realScreenHeightTiles * map.tileSpacing);
-
-            PlacementManager.Singleton.Initialize(map, atomManager, this, prg.mNetworkMgr);
-
-            //Init GUI components
-            gameChat = new Chatbox("gameChat");
-            gameChat.TextSubmitted += new Chatbox.TextSubmitHandler(chatTextbox_TextSubmitted);
-
-            UiManager.Singleton.Components.Add(new HumanInventory(playerController));
-            UiManager.Singleton.Components.Add(new HumanHandsGui(playerController));
-            UiManager.Singleton.Components.Add(new StatPanelComponent(playerController));
-
-            var appendagesTemp = UiManager.Singleton.GetSingleComponentByGuiComponentType(GuiComponentType.AppendagesComponent); //Better safe than sorry.
-            if (appendagesTemp != null) appendagesTemp.Position = new System.Drawing.Point(Gorgon.Screen.Width - 190, Gorgon.Screen.Height - 99);
-
-            HumanInventory invTemp = (HumanInventory)UiManager.Singleton.GetSingleComponentByGuiComponentType(GuiComponentType.HumanInventory); // ugh ugh ugh
-            if(invTemp != null) invTemp.SetHandsGUI((HumanHandsGui)UiManager.Singleton.GetSingleComponentByGuiComponentType(GuiComponentType.AppendagesComponent)); // ugh ugh ugh ugh ugh
-            
-            return true;
-        }
-
-        //void mNetworkMgr_Disconnected(NetworkManager netMgr)
-        //{
-        //    mStateMgr.RequestStateChange(typeof(ConnectMenu)); //Fix this. Only temporary solution.
-        //}
-
-        public override void Shutdown()
-        {
-            if (baseTarget != null && Gorgon.IsInitialized)
-            {
-                baseTarget.ForceRelease();
-                baseTarget.Dispose();
-            }
-            if (baseTargetSprite != null && Gorgon.IsInitialized)
-            {
-                baseTargetSprite.Image = null;
-                baseTargetSprite = null;
-            }
-            if (lightTarget != null && Gorgon.IsInitialized)
-            {
-                lightTarget.ForceRelease();
-                lightTarget.Dispose();
-            }
-            if (lightTargetSprite != null && Gorgon.IsInitialized)
-            {
-                lightTargetSprite.Image = null;
-                lightTargetSprite = null;
-            }
-            if (lightTargetIntermediate != null && Gorgon.IsInitialized)
-            {
-                lightTargetIntermediate.ForceRelease();
-                lightTargetIntermediate.Dispose();
-            }
-            if (lightTargetIntermediateSprite != null && Gorgon.IsInitialized)
-            {
-                lightTargetIntermediateSprite.Image = null;
-                lightTargetIntermediateSprite = null;
-            }
-            gaussianBlur.Dispose();
-            atomManager.Shutdown();
-            entityManager.Shutdown();
-            map.Shutdown();
-            PlacementManager.Singleton.Reset();
-            atomManager = null;
-            entityManager = null;
-            map = null;
-            UIDesktop.Singleton.Windows.Remove(gameChat);
-            gameChat.Dispose();
-            gameChat = null;
-            UiManager.Singleton.DisposeAllComponents(); //HerpDerp. This is probably bad. Should not remove them ALL.
-            UIDesktop.Singleton.Dispose();
-            prg.mNetworkMgr.MessageArrived -= new NetworkMsgHandler(mNetworkMgr_MessageArrived);
-            RenderTargetCache.DestroyAll();
-            GC.Collect();
-        }
-
-        public override void Update( FrameEventArgs e )
-        {
-            lastUpdate = now;
-            now = DateTime.Now;
-            atomManager.Update();
-            CGO.ComponentManager.Singleton.Update(e.FrameDeltaTime);
-            editMode = prg.GorgonForm.editMode;
-            PlacementManager.Singleton.Update();
-        }
-
-        private void mNetworkMgr_MessageArrived(NetworkManager netMgr, NetIncomingMessage msg)
-        {
-            if (msg == null)
-            {
-                return;
-            }
-            switch (msg.MessageType)
-            {
-                case NetIncomingMessageType.StatusChanged:
-                    NetConnectionStatus statMsg = (NetConnectionStatus)msg.ReadByte();
-                    if (statMsg == NetConnectionStatus.Disconnected)
-                    {
-                        string discMsg = msg.ReadString();
-                        UiManager.Singleton.Components.Add(new DisconnectedScreenBlocker(mStateMgr, discMsg));
-                    }
-                    break;
-                case NetIncomingMessageType.Data:
-                    NetMessage messageType = (NetMessage)msg.ReadByte();
-                    switch (messageType)
-                    {
-                        case NetMessage.MapMessage:
-                            map.HandleNetworkMessage(msg);
-                            break;
-                        case NetMessage.AtmosDisplayUpdate:
-                            map.HandleAtmosDisplayUpdate(msg);
-                            break;
-                        case NetMessage.AtomManagerMessage:
-                            atomManager.HandleNetworkMessage(msg);
-                            break;
-                        case NetMessage.PlayerSessionMessage:
-                            playerController.HandleNetworkMessage(msg);
-                            break;
-                        case NetMessage.PlayerUiMessage:
-                            UiManager.Singleton.HandleNetMessage(msg);
-                            break;
-                        case NetMessage.PlacementManagerMessage:
-                            PlacementManager.Singleton.HandleNetMessage(msg);
-                            break;
-                        case NetMessage.SendMap:
-                            RecieveMap(msg);
-                            break;
-                        case NetMessage.ChatMessage:
-                            HandleChatMessage(msg);
-                            break;
-                        case NetMessage.EntityMessage:
-                            entityManager.HandleEntityNetworkMessage(msg);
-                            break;
-                        case NetMessage.EntityManagerMessage:
-                            entityManager.HandleNetworkMessage(msg);
-                            break;
-                        case NetMessage.RequestAdminLogin:
-                            HandleAdminMessage(messageType, msg);
-                            break;
-                        case NetMessage.RequestAdminPlayerlist:
-                            HandleAdminMessage(messageType, msg);
-                            break;
-                        case NetMessage.RequestBanList:
-                            HandleAdminMessage(messageType, msg);
-                            break;
-                        default:
-                            break;
-                    }
-                    break;
-                default:
-                    break;
-            }
-        }
-
-        public void HandleAdminMessage(NetMessage adminMsgType, NetIncomingMessage messageBody)
-        {
-            switch (adminMsgType)
-            {
-                case NetMessage.RequestAdminLogin:
-                    UiManager.Singleton.DisposeAllComponentsOfType(typeof(AdminPasswordDialog)); //Remove old ones.
-                    UiManager.Singleton.Components.Add(new AdminPasswordDialog(new System.Drawing.Size(200, 75), prg.mNetworkMgr)); //Create a new one.
-                    break;
-                case NetMessage.RequestAdminPlayerlist:
-                    UiManager.Singleton.DisposeAllComponentsOfType(typeof(AdminPlayerPanel));
-                    UiManager.Singleton.Components.Add(new AdminPlayerPanel(new System.Drawing.Size(600,200), prg.mNetworkMgr, messageBody));
-                    break;
-                case NetMessage.RequestBanList:
-                    Banlist banList = new Banlist();
-                    int entriesCount = messageBody.ReadInt32();
-                    for (int i = 0; i < entriesCount; i++)
-                    {
-                        string ip = messageBody.ReadString();
-                        string reason = messageBody.ReadString();
-                        bool tempBan = messageBody.ReadBoolean();
-                        uint minutesLeft = messageBody.ReadUInt32();
-                        BanEntry entry = new BanEntry();
-                        entry.reason = reason;
-                        entry.tempBan = tempBan;
-                        entry.expiresAt = DateTime.Now.AddMinutes(minutesLeft);
-                        banList.List.Add(entry);
-                    }
-                    UiManager.Singleton.DisposeAllComponentsOfType(typeof(AdminUnbanPanel));
-                    UiManager.Singleton.Components.Add(new AdminUnbanPanel(new System.Drawing.Size(620, 200), prg.mNetworkMgr, banList));
-                    break;
-            }
-        }
-
-        public void RecieveMap(NetIncomingMessage msg)
-        {
-            int mapWidth = msg.ReadInt32();
-            int mapHeight = msg.ReadInt32();
-
-            TileType[,] tileArray = new TileType[mapWidth, mapHeight];
-            TileState[,] tileStates = new TileState[mapWidth, mapHeight];
-
-            for (int x = 0; x < mapWidth; x++)
-            {
-                for (int y = 0; y < mapHeight; y++)
-                {
-                    tileArray[x, y] = (TileType)msg.ReadByte();
-                    tileStates[x, y] = (TileState)msg.ReadByte();
-                }
-            }
-            map.LoadNetworkedMap(tileArray, tileStates, mapWidth, mapHeight);
-        }
-
-        #endregion
-
-        private void HandleChatMessage(NetIncomingMessage msg)
-        {
-            ChatChannel channel = (ChatChannel)msg.ReadByte();
-            string text = msg.ReadString();
-
-            string message = "(" + channel.ToString() + "):" + text;
-            int atomID = msg.ReadInt32();
-            gameChat.AddLine(message, channel);
-            Atom.Atom a = atomManager.GetAtom(atomID);
-            if (a != null)
-            {
-                if (a.speechBubble == null) a.speechBubble = new SpeechBubble(a.name + a.Uid.ToString());
-                if(channel == ChatChannel.Ingame || channel == ChatChannel.Player || channel == ChatChannel.Radio)
-                    a.speechBubble.SetText(text);
-            }
-        }
-
-        void chatTextbox_TextSubmitted(Chatbox chatbox, string text)
-        {
-            SendChatMessage(text);
-        }
-
-        private void SendChatMessage(string text)
-        {
-            NetOutgoingMessage message = prg.mNetworkMgr.netClient.CreateMessage();
-            message.Write((byte)NetMessage.ChatMessage);
-            message.Write((byte)ChatChannel.Player);
-            message.Write(text);
-
-            prg.mNetworkMgr.SendMessage(message, NetDeliveryMethod.ReliableUnordered);
-        }
-
-        /* What are we doing here exactly? Well:
-         * First we get the tile we are stood on, and try and make this the centre of the view. However if we're too close to one edge
-         * we allow us to be drawn nearer that edge, and not in the middle of the screen.
-         * We then find how far "into" the map we are (xTopLeft, yTopLeft), the position of the top left of the screen in WORLD
-         * co-ordinates so we can work out what we need to draw, and what we dont need to (what's off screen).
-         * Then we see if we've moved a tile recently or a flag has been set on the map that we need to update the visibility (a door 
-         * opened for example).
-         * We then loop through all the tiles, and draw the floor and the sides of the walls, as they will always be under us
-         * and the atoms. Next we find all the atoms in view and draw them. Lastly we draw the top section of walls as they will
-         * always be on top of us and atoms.
-         * */
-        public override void GorgonRender(FrameEventArgs e)
-        {
-            Gorgon.CurrentRenderTarget = baseTarget;
-
-            baseTarget.Clear(System.Drawing.Color.Black);
-            lightTarget.Clear(System.Drawing.Color.Black);
-            lightTargetIntermediate.Clear(System.Drawing.Color.FromArgb(0,System.Drawing.Color.Black));
-            Gorgon.Screen.Clear(System.Drawing.Color.Black);
-
-            Gorgon.Screen.DefaultView.Left = 400;
-            Gorgon.Screen.DefaultView.Top = 400;
-            if (playerController.controlledAtom != null)
-            {
-                
-                System.Drawing.Point centerTile = map.GetTileArrayPositionFromWorldPosition(playerController.controlledAtom.Position);
-              
-                int xStart = System.Math.Max(0, centerTile.X - (screenWidthTiles / 2) - 1);
-                int yStart = System.Math.Max(0, centerTile.Y - (screenHeightTiles / 2) - 1);
-                int xEnd = System.Math.Min(xStart + screenWidthTiles + 2, map.mapWidth - 1);
-                int yEnd = System.Math.Min(yStart + screenHeightTiles + 2, map.mapHeight - 1);
-
-                ClientWindowData.Singleton.UpdateViewPort(playerController.controlledAtom.Position);
-
-                //xTopLeft = Math.Max(0, playerController.controlledAtom.position.X - ((screenWidthTiles / 2) * map.tileSpacing));
-                //yTopLeft = Math.Max(0, playerController.controlledAtom.position.Y - ((screenHeightTiles / 2) * map.tileSpacing));
-                ///COMPUTE TILE VISIBILITY
-                if ((centerTile != map.lastVisPoint || map.needVisUpdate))
-                {
-                    if (!telepathy)
-                    {
-                        map.compute_visibility(centerTile.X, centerTile.Y);
-                        map.lastVisPoint = centerTile;
-                    }
-                    else
-                    {
-                        map.set_all_visible();
-                    }
-                }
-
-
-                ClientServices.Map.Tiles.Tile t;
-
-                ///RENDER TILE BASES, PUT GAS SPRITES AND WALL TOP SPRITES INTO BATCHES TO RENDER LATER
-
-                for (int x = xStart; x <= xEnd; x++)
-                {
-                    for (int y = yStart; y <= yEnd; y++)
-                    {
-                        t = map.tileArray[x, y];
-                        if (!t.Visible)
-                            continue;
-                        if (t.tileType == TileType.Wall)
-                        {
-                            if (t.tilePosition.Y <= centerTile.Y)
-                            {
-                                t.Render(ClientWindowData.xTopLeft, ClientWindowData.yTopLeft, map.tileSpacing);
-                                t.DrawDecals(ClientWindowData.xTopLeft, ClientWindowData.yTopLeft, map.tileSpacing, decalBatch);
-                                t.RenderLight(ClientWindowData.xTopLeft, ClientWindowData.yTopLeft, map.tileSpacing, lightMapBatch);
-                            }
-                        }
-                        else
-                        {
-                            t.Render(ClientWindowData.xTopLeft, ClientWindowData.yTopLeft, map.tileSpacing);
-                            t.DrawDecals(ClientWindowData.xTopLeft, ClientWindowData.yTopLeft, map.tileSpacing, decalBatch);
-                            t.RenderLight(ClientWindowData.xTopLeft, ClientWindowData.yTopLeft, map.tileSpacing, lightMapBatch);
-                        }
-
-                        ///Render gas sprites to gas batch
-                        t.RenderGas(ClientWindowData.xTopLeft, ClientWindowData.yTopLeft, map.tileSpacing, gasBatch);
-                        ///Render wall top sprites to wall top batch
-                        t.RenderTop(ClientWindowData.xTopLeft, ClientWindowData.yTopLeft, map.tileSpacing, wallTopsBatch);
-                    }
-                }
-
-                Gorgon.CurrentRenderTarget = lightTarget;
-                if(lightMapBatch.Count > 0)
-                    lightMapBatch.Draw();
-                lightMapBatch.Clear();
-                Gorgon.CurrentRenderTarget = baseTarget;
-
-                ///Render decal batch
-                if (decalBatch.Count > 0)
-                    decalBatch.Draw();
-                decalBatch.Clear();
-
-                lightsThisFrame.Clear();
-                
-                ///RENDER ATOMS
-                if (atomManager != null)
-                {
-                    IEnumerable<Atom.Atom> atoms = from a in atomManager.atomDictionary.Values
-                                                   where
-                                                   a.visible &&
-                                                   a.Position.X / map.tileSpacing >= xStart &&
-                                                   a.Position.X / map.tileSpacing <= xEnd &&
-                                                   a.Position.Y / map.tileSpacing >= yStart &&
-                                                   a.Position.Y / map.tileSpacing <= yEnd
-                                                   orderby a.Position.Y// + ((a.sprite.Height * a.sprite.UniformScale) / 2) ascending
-                                                   orderby a.drawDepth ascending
-                                                   select a;
-
-                    foreach (Atom.Atom a in atoms.ToList())
-                    {
-                        a.Render(ClientWindowData.xTopLeft, ClientWindowData.yTopLeft);
-
-                        if (showDebug)
-                        {
-                            /* TODO RE-ENABLE THIS BULLSHIT WITH COMPONENTS
-                            Gorgon.Screen.Circle(a.sprite.BoundingCircle.Center.X, a.sprite.BoundingCircle.Center.Y, a.sprite.BoundingCircle.Radius, System.Drawing.Color.Orange);
-                            Gorgon.Screen.Rectangle(a.sprite.AABB.X, a.sprite.AABB.Y, a.sprite.AABB.Width, a.sprite.AABB.Height, System.Drawing.Color.Blue);
-                             */
-                        }
-
-                    }
-
-                    ComponentManager.Singleton.Render(0);
-                
-                    //Render Light glows
-                    atoms = from a in atomManager.atomDictionary.Values
-                                                   where
-                                                   a.visible &&
-                                                   a.Position.X / map.tileSpacing >= xStart &&
-                                                   a.Position.X / map.tileSpacing <= xEnd &&
-                                                   a.Position.Y / map.tileSpacing >= yStart &&
-                                                   a.Position.Y / map.tileSpacing <= yEnd &&
-                                                   a.GetType().Name == "WallLight"                                                        
-                                                   orderby a.Position.Y// + ((a.sprite.Height * a.sprite.UniformScale) / 2) ascending
-                                                   orderby a.drawDepth ascending
-                                                   select a;
-
-                    Gorgon.CurrentRenderTarget = lightTarget;
-                    Gorgon.CurrentShader = ResMgr.Singleton.GetShader("Blur");
-                    ResMgr.Singleton.GetShader("Blur").Parameters["blurAmount"].SetValue(3.0f);
-                    /*foreach (Atom.Atom a in atoms.ToList())
-                    {
-                        a.sprite.BlendingMode = BlendingModes.Additive;
-                        a.Render(ClientWindowData.xTopLeft, ClientWindowData.yTopLeft);
-                        a.sprite.BlendingMode = BlendingModes.None;
-                    }*/
-                    Gorgon.CurrentShader = null;
-                    Gorgon.CurrentRenderTarget = baseTarget;
-                }
-
-
-
-                ///Render gas batch
-                if (gasBatch.Count > 0)
-                    gasBatch.Draw();
-                gasBatch.Clear();
-
-                ///Render wall tops batch
-                if (wallTopsBatch.Count > 0)
-                    wallTopsBatch.Draw();
-                wallTopsBatch.Clear();
-                
-                
-                ///RENDER GHOSTS
-                ///Render person ghosts to have them appear behind walls. This should really be 
-                ///better thought out I think, but for now this works...
-                /*if (atomManager != null)
-                {
-                    IEnumerable<Atom.Atom> atoms = from a in atomManager.atomDictionary.Values
-                                                   where
-                                                   a.IsChildOfType(typeof(Atom.Mob.Mob)) &&
-                                                   a.visible &&
-                                                   System.Math.Sqrt((playerController.controlledAtom.position.X - a.position.X) * (playerController.controlledAtom.position.X - a.position.X)) < screenHeightTiles * map.tileSpacing + 160 &&
-                                                   System.Math.Sqrt((playerController.controlledAtom.position.Y - a.position.Y) * (playerController.controlledAtom.position.Y - a.position.Y)) < screenHeightTiles * map.tileSpacing + 160
-                                                   orderby a.position.Y + ((a.sprite.Height * a.sprite.UniformScale) / 2) ascending
-                                                   select a;
-
-                    foreach (Atom.Atom a in atoms.ToList())
-                    {
-                        a.Render(xTopLeft, yTopLeft, 70);
-                    }
-                }*/
-
-                PlacementManager.Singleton.Draw();
-            }
-
-            lightTargetSprite.DestinationBlend = AlphaBlendOperation.Zero;
-            lightTargetSprite.SourceBlend = AlphaBlendOperation.One;
-
-            gaussianBlur.SetSize(256.0f);
-            gaussianBlur.PerformGaussianBlur(lightTargetSprite, lightTarget);
-            gaussianBlur.SetSize(512.0f);
-            gaussianBlur.PerformGaussianBlur(lightTargetSprite, lightTarget);
-            gaussianBlur.SetSize(1024.0f);
-            gaussianBlur.PerformGaussianBlur(lightTargetSprite, lightTarget);
-            
-            baseTargetSprite.Draw();
-
-            if (blendLightMap)
-            {
-                lightTargetSprite.DestinationBlend = AlphaBlendOperation.InverseSourceAlpha; // Use the alpha of the light to do bright/darkness
-                lightTargetSprite.SourceBlend = AlphaBlendOperation.DestinationColor;
-            }
-            else
-            {
-                lightTargetSprite.DestinationBlend = AlphaBlendOperation.Zero; // Use the alpha of the light to do bright/darkness
-                lightTargetSprite.SourceBlend = AlphaBlendOperation.One;
-            }
-            lightTargetSprite.Draw();
-
-            Gorgon.CurrentRenderTarget = null;
-            //baseTargetSprite.Draw();
-            
-            return;
-        }
-
-        // Not currently used.
-        public override void FormResize()
-        {
-            scaleX = (float)Gorgon.CurrentClippingViewport.Width / (realScreenWidthTiles * map.tileSpacing);
-            scaleY = (float)Gorgon.CurrentClippingViewport.Height / (realScreenHeightTiles * map.tileSpacing);
-            screenSize = new System.Drawing.Point(Gorgon.CurrentClippingViewport.Width, Gorgon.CurrentClippingViewport.Height);
-        }
-
-        #region Input
-
-        public override void KeyDown(KeyboardInputEventArgs e)
-        {
-            if (gameChat.Active)
-                return;
-
-            if (UiManager.Singleton.KeyDown(e)) //KeyDown returns true if the click is handled by the ui component.
-                return;
-
-            if (e.Key == KeyboardKeys.F9)
-            {
-                if (prg.GorgonForm.MainMenuStrip.Visible)
-                {
-                    prg.GorgonForm.MainMenuStrip.Hide();
-                    prg.GorgonForm.MainMenuStrip.Visible = false;
-                }
-                else
-                {
-                    prg.GorgonForm.MainMenuStrip.Show();
-                    prg.GorgonForm.MainMenuStrip.Visible = true;
-                }
-                    
-            }
-            if (e.Key == KeyboardKeys.F1)
-            {
-                Gorgon.FrameStatsVisible = !Gorgon.FrameStatsVisible;
-            }
-            if (e.Key == KeyboardKeys.F2)
-            {
-                showDebug = !showDebug;
-            }
-            if (e.Key == KeyboardKeys.F3)
-            {
-                prg.NetGrapher.Toggle();
-            }
-
-            if (e.Key == KeyboardKeys.F5)
-            {
-                playerController.SendVerb("save", 0);
-            }
-            if (e.Key == KeyboardKeys.F6)
-            {
-                telepathy = !telepathy;
-            }
-            if (e.Key == KeyboardKeys.F7)
-            {
-                blendLightMap = !blendLightMap;
-            }
-
-            if (e.Key == KeyboardKeys.F8)
-            {
-                NetOutgoingMessage message = prg.mNetworkMgr.netClient.CreateMessage();
-                message.Write((byte)NetMessage.ForceRestart);
-                prg.mNetworkMgr.SendMessage(message, NetDeliveryMethod.ReliableUnordered);
-            }
-
-            if (e.Key == KeyboardKeys.F12)
-            {
-<<<<<<< HEAD
-                Scrollbar bar = new Scrollbar();
-                bar.Position = new System.Drawing.Point(50,50);
-                bar.Horizontal = true;
-                UiManager.Singleton.Components.Add(bar);
-                bar.Value = 41;
-
-                Scrollbar bar2 = new Scrollbar();
-                bar2.Position = new System.Drawing.Point(100, 100);
-                bar2.Value = 98;
-                UiManager.Singleton.Components.Add(bar2);
-
-                Checkbox checkbox = new Checkbox();
-                checkbox.Position = new System.Drawing.Point(75, 75);
-                UiManager.Singleton.Components.Add(checkbox);
-
-                SS3D.UserInterface.Button butt = new SS3D.UserInterface.Button("HELLO, THIS IS A BUTTON WITH A VERY LONG LABEL ON IT");
-                butt.Position = new System.Drawing.Point(125, 125);
-                UiManager.Singleton.Components.Add(butt);
-=======
-                NetOutgoingMessage message = prg.mNetworkMgr.netClient.CreateMessage();
-                message.Write((byte)NetMessage.RequestAdminPlayerlist);
-                prg.mNetworkMgr.SendMessage(message, NetDeliveryMethod.ReliableUnordered);
->>>>>>> c29166a4
-            }
-
-            playerController.KeyDown(e.Key);
-        }
-
-        public override void KeyUp(KeyboardInputEventArgs e)
-        {
-            playerController.KeyUp(e.Key);
-        }
-        public override void MouseUp(MouseInputEventArgs e)
-        {
-            if (UiManager.Singleton.MouseUp(e)) //Returns True if a component handled the event.
-                return;
-        }
-        public override void MouseDown(MouseInputEventArgs e)
-        {
-            if (PlacementManager.Singleton.active != null)
-            {
-                if (e.Buttons == GorgonLibrary.InputDevices.MouseButtons.Left)
-                {
-                    PlacementManager.Singleton.QueuePlacement();
-                    return;
-                }
-                else if (e.Buttons == GorgonLibrary.InputDevices.MouseButtons.Right)
-                {
-                    PlacementManager.Singleton.CancelPlacement();
-                    return;
-                }
-                else if (e.Buttons == GorgonLibrary.InputDevices.MouseButtons.Middle)
-                {
-                    PlacementManager.Singleton.nextRot();
-                }
-            }
-
-            if (playerController.controlledAtom == null)
-                return;
-
-            if (UiManager.Singleton.MouseDown(e))// MouseDown returns true if the click is handled by the ui component.
-                return;
-
-            #region Object clicking
-            bool atomClicked = false;
-            // Convert our click from screen -> world coordinates
-            //Vector2D worldPosition = new Vector2D(e.Position.X + xTopLeft, e.Position.Y + yTopLeft);
-            // A bounding box for our click
-            System.Drawing.RectangleF mouseAABB = new System.Drawing.RectangleF(mousePosWorld.X, mousePosWorld.Y, 1, 1);
-            float checkDistance = map.tileSpacing * 1.5f;
-            // Find all the atoms near us we could have clicked
-            IEnumerable<Atom.Atom> atoms = from a in atomManager.atomDictionary.Values
-                                           where editMode ? true : (playerController.controlledAtom.Position - a.Position).Length < checkDistance
-                                           where a.visible
-                                           //orderby (new Vector2D(a.sprite.AABB.X + (a.sprite.AABB.Width/2),a.sprite.AABB.Y + (a.sprite.AABB.Height/2)) - new Vector2D(mouseAABB.X, mouseAABB.Y)).Length descending
-                                           orderby a.drawDepth descending
-                                           select a;
-            // See which one our click AABB intersected with
-            foreach (Atom.Atom a in atoms)
-            {
-                //HACKED IN COMPONENT SHIT
-                ClickableComponent clickable = (ClickableComponent)a.GetComponent(SS3D_shared.GO.ComponentFamily.Click);
-                if (clickable != null)
-                    clickable.Clicked(new PointF(mouseAABB.X, mouseAABB.Y), playerController.controlledAtom.Uid);
-                //END HACKED IN COMPONENT SHIT
-
-                /*if (a.WasClicked(mouseAABB.Location))
-                {
-                    if (!editMode)
-                    {
-                        a.HandleClick();
-                    }
-                    else
-                    {
-                        if (e.Buttons == GorgonLibrary.InputDevices.MouseButtons.Right && a != playerController.controlledAtom)
-                        {
-                            NetOutgoingMessage message = mStateMgr.prg.mNetworkMgr.netClient.CreateMessage();
-                            message.Write((byte)NetMessage.AtomManagerMessage);
-                            message.Write((byte)AtomManagerMessage.DeleteAtom);
-                            message.Write(a.Uid);
-                            mStateMgr.prg.mNetworkMgr.SendMessage(message, NetDeliveryMethod.ReliableUnordered);
-                        }
-                    }
-                    atomClicked = true; // We clicked an atom so we don't want to send a turf click message too.
-                    break;
-                }*/
-
-            }
-
-            if (!atomClicked)
-            {
-                System.Drawing.Point clickedPoint = map.GetTileArrayPositionFromWorldPosition(mousePosWorld);
-                if (clickedPoint.X > 0 && clickedPoint.Y > 0)
-                {
-                    NetOutgoingMessage message = mStateMgr.prg.mNetworkMgr.netClient.CreateMessage();
-                    message.Write((byte)NetMessage.MapMessage);
-                    message.Write((byte)MapMessage.TurfClick);
-                    message.Write((short)clickedPoint.X);
-                    message.Write((short)clickedPoint.Y);
-                    mStateMgr.prg.mNetworkMgr.SendMessage(message, NetDeliveryMethod.ReliableUnordered);
-                }
-            } 
-            #endregion
-        }
-        public override void MouseMove(MouseInputEventArgs e)
-        {
-            mousePosScreen = new Vector2D(e.Position.X, e.Position.Y);
-            mousePosWorld = new Vector2D(e.Position.X + ClientWindowData.xTopLeft, e.Position.Y + ClientWindowData.yTopLeft);
-            UiManager.Singleton.MouseMove(e);
-        }
-        public override void MouseWheelMove(MouseInputEventArgs e)
-        { } 
-        #endregion
-
-    }
-
+﻿using System;
+using System.Collections.Generic;
+using System.IO;
+using System.Linq;
+using System.Reflection;
+using System.Windows.Forms;
+using System.Drawing;
+
+using CGO;
+using ClientConfigManager;
+using ClientResourceManager;
+
+using GorgonLibrary;
+using GorgonLibrary.Graphics;
+using GorgonLibrary.InputDevices;
+
+using Lidgren.Network;
+
+using SS3D.Atom;
+using SS3D.Effects;
+using SS3D.Modules;
+using SS3D.Modules.Network;
+using SS3D.UserInterface;
+using SS3D_shared;
+using ClientServices.Lighting;
+using ClientServices.Map;
+using ClientInterfaces;
+using ClientWindow;
+
+namespace SS3D.States
+{
+    public class GameScreen : State
+    {
+        #region Variables
+        private StateManager mStateMgr;
+        public Map map;
+        private AtomManager atomManager;
+        private EntityManager entityManager;
+
+        //UI Vars
+        #region UI Variables
+        private Chatbox gameChat;
+        #endregion 
+
+        public PlayerController playerController;
+        public DateTime lastUpdate;
+        public DateTime now;
+        private RenderImage baseTarget;
+        private RenderImage lightTarget;
+        private RenderImage lightTargetIntermediate;
+        private Sprite baseTargetSprite;
+        private Sprite lightTargetSprite;
+        private Sprite lightTargetIntermediateSprite;
+        private Batch gasBatch;
+        private Batch wallTopsBatch;
+        private Batch decalBatch;
+        private Batch lightMapBatch;
+        private GaussianBlur gaussianBlur;
+        public bool blendLightMap = true;
+        
+        private List<Light> lightsLastFrame = new List<Light>();
+        private List<Light> lightsThisFrame = new List<Light>();
+
+        public int screenWidthTiles = 15; // How many tiles around us do we draw?
+        public int screenHeightTiles = 12;
+
+        private float realScreenWidthTiles = 0;
+        private float realScreenHeightTiles = 0;
+
+        private bool showDebug = false;     // show AABBs & Bounding Circles on atoms.
+        private bool telepathy = false;     // disable visiblity bounds if true
+
+        //public float xTopLeft { get; private set; }
+        //public float yTopLeft { get; private set; }
+
+        private float scaleX = 1.0f;
+        private float scaleY = 1.0f;
+
+        private System.Drawing.Point screenSize;
+        public string spawnType = "";
+        private bool editMode = false;
+   
+        #region Mouse/Camera stuff
+        private DateTime lastRMBClick = DateTime.Now;
+
+        public Vector2D mousePosScreen = Vector2D.Zero;
+        public Vector2D mousePosWorld = Vector2D.Zero;
+
+        #endregion
+
+        #endregion
+
+        public GameScreen()
+        {
+        }
+
+        #region Startup, Shutdown, Update
+        public override bool Startup(Program _prg)
+        {
+            prg = _prg;
+            mStateMgr = prg.mStateMgr;
+
+            lastUpdate = DateTime.Now;
+            now = DateTime.Now;
+
+            map = new Map(LightManager.Singleton);
+            ClientServices.ServiceManager.Singleton.AddService(map);
+
+            UiManager.Singleton.DisposeAllComponents();
+
+            entityManager = new EntityManager(prg.mNetworkMgr.netClient);
+            atomManager = new AtomManager(this, prg, entityManager);
+            PlayerController.Initialize(this, atomManager);
+            playerController = PlayerController.Singleton;
+
+            prg.mNetworkMgr.MessageArrived += new NetworkMsgHandler(mNetworkMgr_MessageArrived);
+            //prg.mNetworkMgr.Disconnected += new NetworkStateHandler(mNetworkMgr_Disconnected);
+
+            prg.mNetworkMgr.SetMap(map);
+            prg.mNetworkMgr.RequestMap();
+
+            //Hide the menu!
+            prg.GorgonForm.MainMenuStrip.Hide();
+
+            //TODO This should go somewhere else, there should be explicit session setup and teardown at some point.
+            prg.mNetworkMgr.SendClientName(ConfigManager.Singleton.Configuration.PlayerName);
+
+            baseTarget = new RenderImage("baseTarget", Gorgon.Screen.Width, Gorgon.Screen.Height, ImageBufferFormats.BufferRGB888A8);
+            
+            baseTargetSprite = new Sprite("baseTargetSprite", baseTarget);
+            baseTargetSprite.DepthWriteEnabled = false;
+
+            lightTarget = new RenderImage("lightTarget", Gorgon.Screen.Width, Gorgon.Screen.Height, ImageBufferFormats.BufferRGB888A8);
+            lightTargetSprite = new Sprite("lightTargetSprite", lightTarget);
+            lightTargetSprite.DepthWriteEnabled = false;
+            lightTargetIntermediate = new RenderImage("lightTargetIntermediate", Gorgon.Screen.Width, Gorgon.Screen.Height, ImageBufferFormats.BufferRGB888A8);
+            lightTargetIntermediateSprite = new Sprite("lightTargetIntermediateSprite", lightTargetIntermediate);
+            lightTargetIntermediateSprite.DepthWriteEnabled = false;
+
+            gasBatch = new Batch("gasBatch", 1);
+            wallTopsBatch = new Batch("wallTopsBatch", 1);
+            decalBatch = new Batch("decalBatch", 1);
+            lightMapBatch = new Batch("lightMapBatch", 1);
+
+            gaussianBlur = new GaussianBlur();
+            
+            realScreenWidthTiles = (float)Gorgon.CurrentClippingViewport.Width / map.tileSpacing;
+            realScreenHeightTiles = (float)Gorgon.CurrentClippingViewport.Height / map.tileSpacing;
+
+            screenSize = new System.Drawing.Point(Gorgon.CurrentClippingViewport.Width, Gorgon.CurrentClippingViewport.Height);
+
+            //scaleX = (float)Gorgon.CurrentClippingViewport.Width / (realScreenWidthTiles * map.tileSpacing);
+            //scaleY = (float)Gorgon.CurrentClippingViewport.Height / (realScreenHeightTiles * map.tileSpacing);
+
+            PlacementManager.Singleton.Initialize(map, atomManager, this, prg.mNetworkMgr);
+
+            //Init GUI components
+            gameChat = new Chatbox("gameChat");
+            gameChat.TextSubmitted += new Chatbox.TextSubmitHandler(chatTextbox_TextSubmitted);
+
+            UiManager.Singleton.Components.Add(new HumanInventory(playerController));
+            UiManager.Singleton.Components.Add(new HumanHandsGui(playerController));
+            UiManager.Singleton.Components.Add(new StatPanelComponent(playerController));
+
+            var appendagesTemp = UiManager.Singleton.GetSingleComponentByGuiComponentType(GuiComponentType.AppendagesComponent); //Better safe than sorry.
+            if (appendagesTemp != null) appendagesTemp.Position = new System.Drawing.Point(Gorgon.Screen.Width - 190, Gorgon.Screen.Height - 99);
+
+            HumanInventory invTemp = (HumanInventory)UiManager.Singleton.GetSingleComponentByGuiComponentType(GuiComponentType.HumanInventory); // ugh ugh ugh
+            if(invTemp != null) invTemp.SetHandsGUI((HumanHandsGui)UiManager.Singleton.GetSingleComponentByGuiComponentType(GuiComponentType.AppendagesComponent)); // ugh ugh ugh ugh ugh
+            
+            return true;
+        }
+
+        //void mNetworkMgr_Disconnected(NetworkManager netMgr)
+        //{
+        //    mStateMgr.RequestStateChange(typeof(ConnectMenu)); //Fix this. Only temporary solution.
+        //}
+
+        public override void Shutdown()
+        {
+            if (baseTarget != null && Gorgon.IsInitialized)
+            {
+                baseTarget.ForceRelease();
+                baseTarget.Dispose();
+            }
+            if (baseTargetSprite != null && Gorgon.IsInitialized)
+            {
+                baseTargetSprite.Image = null;
+                baseTargetSprite = null;
+            }
+            if (lightTarget != null && Gorgon.IsInitialized)
+            {
+                lightTarget.ForceRelease();
+                lightTarget.Dispose();
+            }
+            if (lightTargetSprite != null && Gorgon.IsInitialized)
+            {
+                lightTargetSprite.Image = null;
+                lightTargetSprite = null;
+            }
+            if (lightTargetIntermediate != null && Gorgon.IsInitialized)
+            {
+                lightTargetIntermediate.ForceRelease();
+                lightTargetIntermediate.Dispose();
+            }
+            if (lightTargetIntermediateSprite != null && Gorgon.IsInitialized)
+            {
+                lightTargetIntermediateSprite.Image = null;
+                lightTargetIntermediateSprite = null;
+            }
+            gaussianBlur.Dispose();
+            atomManager.Shutdown();
+            entityManager.Shutdown();
+            map.Shutdown();
+            PlacementManager.Singleton.Reset();
+            atomManager = null;
+            entityManager = null;
+            map = null;
+            UIDesktop.Singleton.Windows.Remove(gameChat);
+            gameChat.Dispose();
+            gameChat = null;
+            UiManager.Singleton.DisposeAllComponents(); //HerpDerp. This is probably bad. Should not remove them ALL.
+            UIDesktop.Singleton.Dispose();
+            prg.mNetworkMgr.MessageArrived -= new NetworkMsgHandler(mNetworkMgr_MessageArrived);
+            RenderTargetCache.DestroyAll();
+            GC.Collect();
+        }
+
+        public override void Update( FrameEventArgs e )
+        {
+            lastUpdate = now;
+            now = DateTime.Now;
+            atomManager.Update();
+            CGO.ComponentManager.Singleton.Update(e.FrameDeltaTime);
+            editMode = prg.GorgonForm.editMode;
+            PlacementManager.Singleton.Update();
+        }
+
+        private void mNetworkMgr_MessageArrived(NetworkManager netMgr, NetIncomingMessage msg)
+        {
+            if (msg == null)
+            {
+                return;
+            }
+            switch (msg.MessageType)
+            {
+                case NetIncomingMessageType.StatusChanged:
+                    NetConnectionStatus statMsg = (NetConnectionStatus)msg.ReadByte();
+                    if (statMsg == NetConnectionStatus.Disconnected)
+                    {
+                        string discMsg = msg.ReadString();
+                        //UiManager.Singleton.Components.Add(new DisconnectedScreenBlocker(mStateMgr, discMsg));
+                    }
+                    break;
+                case NetIncomingMessageType.Data:
+                    NetMessage messageType = (NetMessage)msg.ReadByte();
+                    switch (messageType)
+                    {
+                        case NetMessage.MapMessage:
+                            map.HandleNetworkMessage(msg);
+                            break;
+                        case NetMessage.AtmosDisplayUpdate:
+                            map.HandleAtmosDisplayUpdate(msg);
+                            break;
+                        case NetMessage.AtomManagerMessage:
+                            atomManager.HandleNetworkMessage(msg);
+                            break;
+                        case NetMessage.PlayerSessionMessage:
+                            playerController.HandleNetworkMessage(msg);
+                            break;
+                        case NetMessage.PlayerUiMessage:
+                            UiManager.Singleton.HandleNetMessage(msg);
+                            break;
+                        case NetMessage.PlacementManagerMessage:
+                            PlacementManager.Singleton.HandleNetMessage(msg);
+                            break;
+                        case NetMessage.SendMap:
+                            RecieveMap(msg);
+                            break;
+                        case NetMessage.ChatMessage:
+                            HandleChatMessage(msg);
+                            break;
+                        case NetMessage.EntityMessage:
+                            entityManager.HandleEntityNetworkMessage(msg);
+                            break;
+                        case NetMessage.EntityManagerMessage:
+                            entityManager.HandleNetworkMessage(msg);
+                            break;
+                        case NetMessage.RequestAdminLogin:
+                            HandleAdminMessage(messageType, msg);
+                            break;
+                        case NetMessage.RequestAdminPlayerlist:
+                            HandleAdminMessage(messageType, msg);
+                            break;
+                        case NetMessage.RequestBanList:
+                            HandleAdminMessage(messageType, msg);
+                            break;
+                        default:
+                            break;
+                    }
+                    break;
+                default:
+                    break;
+            }
+        }
+
+        public void HandleAdminMessage(NetMessage adminMsgType, NetIncomingMessage messageBody)
+        {
+            /*switch (adminMsgType)
+            {
+                case NetMessage.RequestAdminLogin:
+                    UiManager.Singleton.DisposeAllComponentsOfType(typeof(AdminPasswordDialog)); //Remove old ones.
+                    UiManager.Singleton.Components.Add(new AdminPasswordDialog(new System.Drawing.Size(200, 75), prg.mNetworkMgr)); //Create a new one.
+                    break;
+                case NetMessage.RequestAdminPlayerlist:
+                    UiManager.Singleton.DisposeAllComponentsOfType(typeof(AdminPlayerPanel));
+                    UiManager.Singleton.Components.Add(new AdminPlayerPanel(new System.Drawing.Size(600,200), prg.mNetworkMgr, messageBody));
+                    break;
+                case NetMessage.RequestBanList:
+                    Banlist banList = new Banlist();
+                    int entriesCount = messageBody.ReadInt32();
+                    for (int i = 0; i < entriesCount; i++)
+                    {
+                        string ip = messageBody.ReadString();
+                        string reason = messageBody.ReadString();
+                        bool tempBan = messageBody.ReadBoolean();
+                        uint minutesLeft = messageBody.ReadUInt32();
+                        BanEntry entry = new BanEntry();
+                        entry.reason = reason;
+                        entry.tempBan = tempBan;
+                        entry.expiresAt = DateTime.Now.AddMinutes(minutesLeft);
+                        banList.List.Add(entry);
+                    }
+                    UiManager.Singleton.DisposeAllComponentsOfType(typeof(AdminUnbanPanel));
+                    UiManager.Singleton.Components.Add(new AdminUnbanPanel(new System.Drawing.Size(620, 200), prg.mNetworkMgr, banList));
+                    break;
+            }*/
+        }
+
+        public void RecieveMap(NetIncomingMessage msg)
+        {
+            int mapWidth = msg.ReadInt32();
+            int mapHeight = msg.ReadInt32();
+
+            TileType[,] tileArray = new TileType[mapWidth, mapHeight];
+            TileState[,] tileStates = new TileState[mapWidth, mapHeight];
+
+            for (int x = 0; x < mapWidth; x++)
+            {
+                for (int y = 0; y < mapHeight; y++)
+                {
+                    tileArray[x, y] = (TileType)msg.ReadByte();
+                    tileStates[x, y] = (TileState)msg.ReadByte();
+                }
+            }
+            map.LoadNetworkedMap(tileArray, tileStates, mapWidth, mapHeight);
+        }
+
+        #endregion
+
+        private void HandleChatMessage(NetIncomingMessage msg)
+        {
+            ChatChannel channel = (ChatChannel)msg.ReadByte();
+            string text = msg.ReadString();
+
+            string message = "(" + channel.ToString() + "):" + text;
+            int atomID = msg.ReadInt32();
+            gameChat.AddLine(message, channel);
+            Atom.Atom a = atomManager.GetAtom(atomID);
+            if (a != null)
+            {
+                if (a.speechBubble == null) a.speechBubble = new SpeechBubble(a.name + a.Uid.ToString());
+                if(channel == ChatChannel.Ingame || channel == ChatChannel.Player || channel == ChatChannel.Radio)
+                    a.speechBubble.SetText(text);
+            }
+        }
+
+        void chatTextbox_TextSubmitted(Chatbox chatbox, string text)
+        {
+            SendChatMessage(text);
+        }
+
+        private void SendChatMessage(string text)
+        {
+            NetOutgoingMessage message = prg.mNetworkMgr.netClient.CreateMessage();
+            message.Write((byte)NetMessage.ChatMessage);
+            message.Write((byte)ChatChannel.Player);
+            message.Write(text);
+
+            prg.mNetworkMgr.SendMessage(message, NetDeliveryMethod.ReliableUnordered);
+        }
+
+        /* What are we doing here exactly? Well:
+         * First we get the tile we are stood on, and try and make this the centre of the view. However if we're too close to one edge
+         * we allow us to be drawn nearer that edge, and not in the middle of the screen.
+         * We then find how far "into" the map we are (xTopLeft, yTopLeft), the position of the top left of the screen in WORLD
+         * co-ordinates so we can work out what we need to draw, and what we dont need to (what's off screen).
+         * Then we see if we've moved a tile recently or a flag has been set on the map that we need to update the visibility (a door 
+         * opened for example).
+         * We then loop through all the tiles, and draw the floor and the sides of the walls, as they will always be under us
+         * and the atoms. Next we find all the atoms in view and draw them. Lastly we draw the top section of walls as they will
+         * always be on top of us and atoms.
+         * */
+        public override void GorgonRender(FrameEventArgs e)
+        {
+            Gorgon.CurrentRenderTarget = baseTarget;
+
+            baseTarget.Clear(System.Drawing.Color.Black);
+            lightTarget.Clear(System.Drawing.Color.Black);
+            lightTargetIntermediate.Clear(System.Drawing.Color.FromArgb(0,System.Drawing.Color.Black));
+            Gorgon.Screen.Clear(System.Drawing.Color.Black);
+
+            Gorgon.Screen.DefaultView.Left = 400;
+            Gorgon.Screen.DefaultView.Top = 400;
+            if (playerController.controlledAtom != null)
+            {
+                
+                System.Drawing.Point centerTile = map.GetTileArrayPositionFromWorldPosition(playerController.controlledAtom.Position);
+              
+                int xStart = System.Math.Max(0, centerTile.X - (screenWidthTiles / 2) - 1);
+                int yStart = System.Math.Max(0, centerTile.Y - (screenHeightTiles / 2) - 1);
+                int xEnd = System.Math.Min(xStart + screenWidthTiles + 2, map.mapWidth - 1);
+                int yEnd = System.Math.Min(yStart + screenHeightTiles + 2, map.mapHeight - 1);
+
+                ClientWindowData.Singleton.UpdateViewPort(playerController.controlledAtom.Position);
+
+                //xTopLeft = Math.Max(0, playerController.controlledAtom.position.X - ((screenWidthTiles / 2) * map.tileSpacing));
+                //yTopLeft = Math.Max(0, playerController.controlledAtom.position.Y - ((screenHeightTiles / 2) * map.tileSpacing));
+                ///COMPUTE TILE VISIBILITY
+                if ((centerTile != map.lastVisPoint || map.needVisUpdate))
+                {
+                    if (!telepathy)
+                    {
+                        map.compute_visibility(centerTile.X, centerTile.Y);
+                        map.lastVisPoint = centerTile;
+                    }
+                    else
+                    {
+                        map.set_all_visible();
+                    }
+                }
+
+
+                ClientServices.Map.Tiles.Tile t;
+
+                ///RENDER TILE BASES, PUT GAS SPRITES AND WALL TOP SPRITES INTO BATCHES TO RENDER LATER
+
+                for (int x = xStart; x <= xEnd; x++)
+                {
+                    for (int y = yStart; y <= yEnd; y++)
+                    {
+                        t = map.tileArray[x, y];
+                        if (!t.Visible)
+                            continue;
+                        if (t.tileType == TileType.Wall)
+                        {
+                            if (t.tilePosition.Y <= centerTile.Y)
+                            {
+                                t.Render(ClientWindowData.xTopLeft, ClientWindowData.yTopLeft, map.tileSpacing);
+                                t.DrawDecals(ClientWindowData.xTopLeft, ClientWindowData.yTopLeft, map.tileSpacing, decalBatch);
+                                t.RenderLight(ClientWindowData.xTopLeft, ClientWindowData.yTopLeft, map.tileSpacing, lightMapBatch);
+                            }
+                        }
+                        else
+                        {
+                            t.Render(ClientWindowData.xTopLeft, ClientWindowData.yTopLeft, map.tileSpacing);
+                            t.DrawDecals(ClientWindowData.xTopLeft, ClientWindowData.yTopLeft, map.tileSpacing, decalBatch);
+                            t.RenderLight(ClientWindowData.xTopLeft, ClientWindowData.yTopLeft, map.tileSpacing, lightMapBatch);
+                        }
+
+                        ///Render gas sprites to gas batch
+                        t.RenderGas(ClientWindowData.xTopLeft, ClientWindowData.yTopLeft, map.tileSpacing, gasBatch);
+                        ///Render wall top sprites to wall top batch
+                        t.RenderTop(ClientWindowData.xTopLeft, ClientWindowData.yTopLeft, map.tileSpacing, wallTopsBatch);
+                    }
+                }
+
+                Gorgon.CurrentRenderTarget = lightTarget;
+                if(lightMapBatch.Count > 0)
+                    lightMapBatch.Draw();
+                lightMapBatch.Clear();
+                Gorgon.CurrentRenderTarget = baseTarget;
+
+                ///Render decal batch
+                if (decalBatch.Count > 0)
+                    decalBatch.Draw();
+                decalBatch.Clear();
+
+                lightsThisFrame.Clear();
+                
+                ///RENDER ATOMS
+                if (atomManager != null)
+                {
+                    IEnumerable<Atom.Atom> atoms = from a in atomManager.atomDictionary.Values
+                                                   where
+                                                   a.visible &&
+                                                   a.Position.X / map.tileSpacing >= xStart &&
+                                                   a.Position.X / map.tileSpacing <= xEnd &&
+                                                   a.Position.Y / map.tileSpacing >= yStart &&
+                                                   a.Position.Y / map.tileSpacing <= yEnd
+                                                   orderby a.Position.Y// + ((a.sprite.Height * a.sprite.UniformScale) / 2) ascending
+                                                   orderby a.drawDepth ascending
+                                                   select a;
+
+                    foreach (Atom.Atom a in atoms.ToList())
+                    {
+                        a.Render(ClientWindowData.xTopLeft, ClientWindowData.yTopLeft);
+
+                        if (showDebug)
+                        {
+                            /* TODO RE-ENABLE THIS BULLSHIT WITH COMPONENTS
+                            Gorgon.Screen.Circle(a.sprite.BoundingCircle.Center.X, a.sprite.BoundingCircle.Center.Y, a.sprite.BoundingCircle.Radius, System.Drawing.Color.Orange);
+                            Gorgon.Screen.Rectangle(a.sprite.AABB.X, a.sprite.AABB.Y, a.sprite.AABB.Width, a.sprite.AABB.Height, System.Drawing.Color.Blue);
+                             */
+                        }
+
+                    }
+
+                    ComponentManager.Singleton.Render(0);
+                
+                    //Render Light glows
+                    atoms = from a in atomManager.atomDictionary.Values
+                                                   where
+                                                   a.visible &&
+                                                   a.Position.X / map.tileSpacing >= xStart &&
+                                                   a.Position.X / map.tileSpacing <= xEnd &&
+                                                   a.Position.Y / map.tileSpacing >= yStart &&
+                                                   a.Position.Y / map.tileSpacing <= yEnd &&
+                                                   a.GetType().Name == "WallLight"                                                        
+                                                   orderby a.Position.Y// + ((a.sprite.Height * a.sprite.UniformScale) / 2) ascending
+                                                   orderby a.drawDepth ascending
+                                                   select a;
+
+                    Gorgon.CurrentRenderTarget = lightTarget;
+                    Gorgon.CurrentShader = ResMgr.Singleton.GetShader("Blur");
+                    ResMgr.Singleton.GetShader("Blur").Parameters["blurAmount"].SetValue(3.0f);
+                    /*foreach (Atom.Atom a in atoms.ToList())
+                    {
+                        a.sprite.BlendingMode = BlendingModes.Additive;
+                        a.Render(ClientWindowData.xTopLeft, ClientWindowData.yTopLeft);
+                        a.sprite.BlendingMode = BlendingModes.None;
+                    }*/
+                    Gorgon.CurrentShader = null;
+                    Gorgon.CurrentRenderTarget = baseTarget;
+                }
+
+
+
+                ///Render gas batch
+                if (gasBatch.Count > 0)
+                    gasBatch.Draw();
+                gasBatch.Clear();
+
+                ///Render wall tops batch
+                if (wallTopsBatch.Count > 0)
+                    wallTopsBatch.Draw();
+                wallTopsBatch.Clear();
+                
+                
+                ///RENDER GHOSTS
+                ///Render person ghosts to have them appear behind walls. This should really be 
+                ///better thought out I think, but for now this works...
+                /*if (atomManager != null)
+                {
+                    IEnumerable<Atom.Atom> atoms = from a in atomManager.atomDictionary.Values
+                                                   where
+                                                   a.IsChildOfType(typeof(Atom.Mob.Mob)) &&
+                                                   a.visible &&
+                                                   System.Math.Sqrt((playerController.controlledAtom.position.X - a.position.X) * (playerController.controlledAtom.position.X - a.position.X)) < screenHeightTiles * map.tileSpacing + 160 &&
+                                                   System.Math.Sqrt((playerController.controlledAtom.position.Y - a.position.Y) * (playerController.controlledAtom.position.Y - a.position.Y)) < screenHeightTiles * map.tileSpacing + 160
+                                                   orderby a.position.Y + ((a.sprite.Height * a.sprite.UniformScale) / 2) ascending
+                                                   select a;
+
+                    foreach (Atom.Atom a in atoms.ToList())
+                    {
+                        a.Render(xTopLeft, yTopLeft, 70);
+                    }
+                }*/
+
+                PlacementManager.Singleton.Draw();
+            }
+
+            lightTargetSprite.DestinationBlend = AlphaBlendOperation.Zero;
+            lightTargetSprite.SourceBlend = AlphaBlendOperation.One;
+
+            gaussianBlur.SetSize(256.0f);
+            gaussianBlur.PerformGaussianBlur(lightTargetSprite, lightTarget);
+            gaussianBlur.SetSize(512.0f);
+            gaussianBlur.PerformGaussianBlur(lightTargetSprite, lightTarget);
+            gaussianBlur.SetSize(1024.0f);
+            gaussianBlur.PerformGaussianBlur(lightTargetSprite, lightTarget);
+            
+            baseTargetSprite.Draw();
+
+            if (blendLightMap)
+            {
+                lightTargetSprite.DestinationBlend = AlphaBlendOperation.InverseSourceAlpha; // Use the alpha of the light to do bright/darkness
+                lightTargetSprite.SourceBlend = AlphaBlendOperation.DestinationColor;
+            }
+            else
+            {
+                lightTargetSprite.DestinationBlend = AlphaBlendOperation.Zero; // Use the alpha of the light to do bright/darkness
+                lightTargetSprite.SourceBlend = AlphaBlendOperation.One;
+            }
+            lightTargetSprite.Draw();
+
+            Gorgon.CurrentRenderTarget = null;
+            //baseTargetSprite.Draw();
+            
+            return;
+        }
+
+        // Not currently used.
+        public override void FormResize()
+        {
+            scaleX = (float)Gorgon.CurrentClippingViewport.Width / (realScreenWidthTiles * map.tileSpacing);
+            scaleY = (float)Gorgon.CurrentClippingViewport.Height / (realScreenHeightTiles * map.tileSpacing);
+            screenSize = new System.Drawing.Point(Gorgon.CurrentClippingViewport.Width, Gorgon.CurrentClippingViewport.Height);
+        }
+
+        #region Input
+
+        public override void KeyDown(KeyboardInputEventArgs e)
+        {
+            if (gameChat.Active)
+                return;
+
+            if (UiManager.Singleton.KeyDown(e)) //KeyDown returns true if the click is handled by the ui component.
+                return;
+
+            if (e.Key == KeyboardKeys.F9)
+            {
+                if (prg.GorgonForm.MainMenuStrip.Visible)
+                {
+                    prg.GorgonForm.MainMenuStrip.Hide();
+                    prg.GorgonForm.MainMenuStrip.Visible = false;
+                }
+                else
+                {
+                    prg.GorgonForm.MainMenuStrip.Show();
+                    prg.GorgonForm.MainMenuStrip.Visible = true;
+                }
+                    
+            }
+            if (e.Key == KeyboardKeys.F1)
+            {
+                Gorgon.FrameStatsVisible = !Gorgon.FrameStatsVisible;
+            }
+            if (e.Key == KeyboardKeys.F2)
+            {
+                showDebug = !showDebug;
+            }
+            if (e.Key == KeyboardKeys.F3)
+            {
+                prg.NetGrapher.Toggle();
+            }
+
+            if (e.Key == KeyboardKeys.F5)
+            {
+                playerController.SendVerb("save", 0);
+            }
+            if (e.Key == KeyboardKeys.F6)
+            {
+                telepathy = !telepathy;
+            }
+            if (e.Key == KeyboardKeys.F7)
+            {
+                blendLightMap = !blendLightMap;
+            }
+
+            if (e.Key == KeyboardKeys.F8)
+            {
+                NetOutgoingMessage message = prg.mNetworkMgr.netClient.CreateMessage();
+                message.Write((byte)NetMessage.ForceRestart);
+                prg.mNetworkMgr.SendMessage(message, NetDeliveryMethod.ReliableUnordered);
+            }
+
+            if (e.Key == KeyboardKeys.F12)
+            {
+                Scrollbar bar = new Scrollbar();
+                bar.Position = new System.Drawing.Point(50,50);
+                bar.Horizontal = true;
+                UiManager.Singleton.Components.Add(bar);
+                bar.Value = 41;
+
+                Scrollbar bar2 = new Scrollbar();
+                bar2.Position = new System.Drawing.Point(100, 100);
+                bar2.Value = 98;
+                UiManager.Singleton.Components.Add(bar2);
+
+                Checkbox checkbox = new Checkbox();
+                checkbox.Position = new System.Drawing.Point(75, 75);
+                UiManager.Singleton.Components.Add(checkbox);
+
+                SS3D.UserInterface.Button butt = new SS3D.UserInterface.Button("HELLO, THIS IS A BUTTON WITH A VERY LONG LABEL ON IT");
+                butt.Position = new System.Drawing.Point(125, 125);
+                UiManager.Singleton.Components.Add(butt);
+            }
+
+            playerController.KeyDown(e.Key);
+        }
+
+        public override void KeyUp(KeyboardInputEventArgs e)
+        {
+            playerController.KeyUp(e.Key);
+        }
+        public override void MouseUp(MouseInputEventArgs e)
+        {
+            if (UiManager.Singleton.MouseUp(e)) //Returns True if a component handled the event.
+                return;
+        }
+        public override void MouseDown(MouseInputEventArgs e)
+        {
+            if (PlacementManager.Singleton.active != null)
+            {
+                if (e.Buttons == GorgonLibrary.InputDevices.MouseButtons.Left)
+                {
+                    PlacementManager.Singleton.QueuePlacement();
+                    return;
+                }
+                else if (e.Buttons == GorgonLibrary.InputDevices.MouseButtons.Right)
+                {
+                    PlacementManager.Singleton.CancelPlacement();
+                    return;
+                }
+                else if (e.Buttons == GorgonLibrary.InputDevices.MouseButtons.Middle)
+                {
+                    PlacementManager.Singleton.nextRot();
+                }
+            }
+
+            if (playerController.controlledAtom == null)
+                return;
+
+            if (UiManager.Singleton.MouseDown(e))// MouseDown returns true if the click is handled by the ui component.
+                return;
+
+            #region Object clicking
+            bool atomClicked = false;
+            // Convert our click from screen -> world coordinates
+            //Vector2D worldPosition = new Vector2D(e.Position.X + xTopLeft, e.Position.Y + yTopLeft);
+            // A bounding box for our click
+            System.Drawing.RectangleF mouseAABB = new System.Drawing.RectangleF(mousePosWorld.X, mousePosWorld.Y, 1, 1);
+            float checkDistance = map.tileSpacing * 1.5f;
+            // Find all the atoms near us we could have clicked
+            IEnumerable<Atom.Atom> atoms = from a in atomManager.atomDictionary.Values
+                                           where editMode ? true : (playerController.controlledAtom.Position - a.Position).Length < checkDistance
+                                           where a.visible
+                                           //orderby (new Vector2D(a.sprite.AABB.X + (a.sprite.AABB.Width/2),a.sprite.AABB.Y + (a.sprite.AABB.Height/2)) - new Vector2D(mouseAABB.X, mouseAABB.Y)).Length descending
+                                           orderby a.drawDepth descending
+                                           select a;
+            // See which one our click AABB intersected with
+            foreach (Atom.Atom a in atoms)
+            {
+                //HACKED IN COMPONENT SHIT
+                ClickableComponent clickable = (ClickableComponent)a.GetComponent(SS3D_shared.GO.ComponentFamily.Click);
+                if (clickable != null)
+                    clickable.Clicked(new PointF(mouseAABB.X, mouseAABB.Y), playerController.controlledAtom.Uid);
+                //END HACKED IN COMPONENT SHIT
+
+                /*if (a.WasClicked(mouseAABB.Location))
+                {
+                    if (!editMode)
+                    {
+                        a.HandleClick();
+                    }
+                    else
+                    {
+                        if (e.Buttons == GorgonLibrary.InputDevices.MouseButtons.Right && a != playerController.controlledAtom)
+                        {
+                            NetOutgoingMessage message = mStateMgr.prg.mNetworkMgr.netClient.CreateMessage();
+                            message.Write((byte)NetMessage.AtomManagerMessage);
+                            message.Write((byte)AtomManagerMessage.DeleteAtom);
+                            message.Write(a.Uid);
+                            mStateMgr.prg.mNetworkMgr.SendMessage(message, NetDeliveryMethod.ReliableUnordered);
+                        }
+                    }
+                    atomClicked = true; // We clicked an atom so we don't want to send a turf click message too.
+                    break;
+                }*/
+
+            }
+
+            if (!atomClicked)
+            {
+                System.Drawing.Point clickedPoint = map.GetTileArrayPositionFromWorldPosition(mousePosWorld);
+                if (clickedPoint.X > 0 && clickedPoint.Y > 0)
+                {
+                    NetOutgoingMessage message = mStateMgr.prg.mNetworkMgr.netClient.CreateMessage();
+                    message.Write((byte)NetMessage.MapMessage);
+                    message.Write((byte)MapMessage.TurfClick);
+                    message.Write((short)clickedPoint.X);
+                    message.Write((short)clickedPoint.Y);
+                    mStateMgr.prg.mNetworkMgr.SendMessage(message, NetDeliveryMethod.ReliableUnordered);
+                }
+            } 
+            #endregion
+        }
+        public override void MouseMove(MouseInputEventArgs e)
+        {
+            mousePosScreen = new Vector2D(e.Position.X, e.Position.Y);
+            mousePosWorld = new Vector2D(e.Position.X + ClientWindowData.xTopLeft, e.Position.Y + ClientWindowData.yTopLeft);
+            UiManager.Singleton.MouseMove(e);
+        }
+        public override void MouseWheelMove(MouseInputEventArgs e)
+        { } 
+        #endregion
+
+    }
+
 }