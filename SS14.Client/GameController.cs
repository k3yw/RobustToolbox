﻿using SFML.Graphics;
using SFML.Window;
using SS14.Client.Graphics;
using SS14.Client.Graphics.Event;
using SS14.Client.Interfaces.Configuration;
using SS14.Client.Interfaces.Input;
using SS14.Client.Interfaces.Network;
using SS14.Client.Interfaces.Resource;
using SS14.Client.Interfaces.State;
using SS14.Client.Interfaces.UserInterface;
using SS14.Client.Services.State.States;
using SS14.Shared.IoC;
using SS14.Shared.Log;
using SS14.Shared.ServerEnums;
using System;
using System.Collections.Generic;
using System.IO;
using System.Reflection;
using System.Windows.Forms;
using KeyArgs = SFML.Window.KeyEventArgs;
using SS14.Shared.Utility;

namespace SS14.Client
{
    public class GameController
    {

        #region Fields

        private IPlayerConfigurationManager _configurationManager;
      //  private Input _input;
        private INetworkGrapher _netGrapher;
        private INetworkManager _networkManager;
        private IStateManager _stateManager;
        private IUserInterfaceManager _userInterfaceManager;
        private IResourceManager _resourceManager;

        private SFML.System.Clock _clock;

        #endregion

        #region Properties

        #endregion

        #region Methods

        #region Constructors

        public GameController()
        {
<<<<<<< HEAD

            ShowSplashScreen();

=======
            LogManager.Log("Initialising GameController.", LogLevel.Debug);
>>>>>>> 61025200
            var assemblies = new List<Assembly>();
            string assemblyDir = Path.GetDirectoryName(new Uri(Assembly.GetExecutingAssembly().CodeBase).LocalPath);
            assemblies.Add(Assembly.LoadFrom(Path.Combine(assemblyDir, "SS14.Client.Services.dll")));

            IoCManager.AddAssemblies(assemblies);

            _configurationManager = IoCManager.Resolve<IPlayerConfigurationManager>();
            _configurationManager.Initialize("./player_config.xml");

            _resourceManager = IoCManager.Resolve<IResourceManager>();

            _resourceManager.LoadBaseResources();
            _resourceManager.LoadLocalResources();

            //Setup Cluwne first, as the rest depends on it.
            SetupCluwne();
            CleanupSplashScreen();

            //Initialization of private members
            _networkManager = IoCManager.Resolve<INetworkManager>();
            _netGrapher = IoCManager.Resolve<INetworkGrapher>();
            _stateManager = IoCManager.Resolve<IStateManager>();
            _userInterfaceManager = IoCManager.Resolve<IUserInterfaceManager>();

            _stateManager.RequestStateChange<MainScreen> ();

            FrameEventArgs _frameEvent;
            EventArgs _frameEventArgs;
            _clock = new SFML.System.Clock();

            while (CluwneLib.IsRunning == true)
            {
                var lastFrameTime = _clock.ElapsedTime.AsSeconds();
                _clock.Restart();
                _frameEvent = new FrameEventArgs(lastFrameTime);
                CluwneLib.ClearCurrentRendertarget(Color.Black);
                CluwneLib.Screen.DispatchEvents();
                CluwneLib.RunIdle (this, _frameEvent);
                CluwneLib.Screen.Display();
            }
            CluwneLib.Terminate();
            LogManager.Log("GameController terminated.");
        }

        private void ShowSplashScreen()
        {
            string splashTexturePath = PathHelpers.ExecutableRelativeFile("./Data/Splash/Splash.png");
            CluwneLib.ShowSplashScreen(new VideoMode(600, 300), splashTexturePath);
        }

        private void CleanupSplashScreen()
        {
            CluwneLib.CleanupSplashScreen();
        }

        
        #endregion

        #region EventHandlers

        private void CluwneLibIdle(object sender, FrameEventArgs e)
        {

            _networkManager.UpdateNetwork();
            _stateManager.Update(e);

            _userInterfaceManager.Update(e.FrameDeltaTime);
            _userInterfaceManager.Render();

            _netGrapher.Update();
        }

        private void MainWindowLoad(object sender, EventArgs e)
        {
            _stateManager.RequestStateChange<MainScreen>();
        }

        private void MainWindowResizeEnd(object sender, SizeEventArgs e)
        {
            var view = new SFML.Graphics.View(
                new SFML.System.Vector2f(e.Width / 2, e.Height / 2),
                new SFML.System.Vector2f(e.Width, e.Height)
                );
            CluwneLib.Screen.SetView(view);
            _stateManager.FormResize();
        }
        private void MainWindowRequestClose(object sender, EventArgs e)
        {
            CluwneLib.Stop();
        }

        #region Input Handling

        /// <summary>
        /// Handles any keydown events.
        /// </summary>
        /// <param name="sender">The source of the event.</param>
        /// <param name="e">The KeyArgsinstance containing the event data.</param>
        private void KeyDownEvent(object sender, KeyArgs e)
        {
            if(_stateManager!=null)
                _stateManager.KeyDown(e);

            switch (e.Code)
            {
                case Keyboard.Key.F3:
                    IoCManager.Resolve<INetworkGrapher>().Toggle();
                    break;
            }
        }

        /// <summary>
        /// Handles any keyup events.
        /// </summary>
        /// <param name="sender">The source of the event.</param>
        /// <param name="e">The KeyArgs instance containing the event data.</param>
        private void KeyUpEvent(object sender, KeyArgs e)
        {
            if (_stateManager != null)
                _stateManager.KeyUp(e);
        }

        /// <summary>
        /// Handles mouse wheel input.
        /// </summary>
        /// <param name="sender">The source of the event.</param>
        /// <param name="e">The MouseWheelEventArgs instance containing the event data.</param>
        private void MouseWheelMoveEvent(object sender, MouseWheelEventArgs e)
        {
            if (_stateManager != null)
                _stateManager.MouseWheelMove(e);
        }

        /// <summary>
        /// Handles any mouse input.
        /// </summary>
        /// <param name="sender">The source of the event.</param>
        /// <param name="e">The MouseMoveEventArgs instance containing the event data.</param>
        private void MouseMoveEvent(object sender, MouseMoveEventArgs e)
        {
            if (_stateManager != null)
                _stateManager.MouseMove(e);
        }

        /// <summary>
        /// Handles any mouse input.
        /// </summary>
        /// <param name="sender">The source of the event.</param>
        /// <param name="e">The MouseButtonEventArgs instance containing the event data.</param>
        private void MouseDownEvent(object sender, MouseButtonEventArgs e)
        {
            if (_stateManager != null)
                _stateManager.MouseDown(e);
        }

        /// <summary>
        /// Handles any mouse input.
        /// </summary>
        /// <param name="sender">The source of the event.</param>
        /// <param name="e">The MouseButtonEventArgs instance containing the event data.</param>
        private void MouseUpEvent(object sender, MouseButtonEventArgs e)
        {
            if (_stateManager != null)
                _stateManager.MouseUp(e);
        }

        /// <summary>
        /// Handles any mouse input.
        /// </summary>
        /// <param name="sender">The source of the event.</param>
        /// <param name="e">The EventArgs instance containing the event data.</param>
        private void MouseEntered(object sender, EventArgs e)
        {
            Cursor.Hide();
            if (_stateManager != null)
                _stateManager.MouseEntered(e);
        }

        /// <summary>
        /// Handles any mouse input.
        /// </summary>
        /// <param name="sender">The source of the event.</param>
        /// <param name="e">The EventArgs instance containing the event data.</param>
        private void MouseLeft(object sender, EventArgs e)
        {
            Cursor.Show();
            if (_stateManager != null)
                _stateManager.MouseLeft(e);
        }

        private void TextEntered(object sender, TextEventArgs e)
        {
            if (_stateManager != null)
                _stateManager.TextEntered(e);
        }

        #endregion

        #endregion

        #region Privates

//        private void SetupCluwneLib()
//        {
//            uint displayWidth = _configurationManager.GetDisplayWidth();
//            uint displayHeight = _configurationManager.GetDisplayHeight();
//            bool fullscreen = _configurationManager.GetFullscreen();
//            var refresh = (int) _configurationManager.GetDisplayRefresh();
//            Size = new Vector2i((int) displayWidth, (int) displayHeight);
//
//            //TODO. Find first compatible videomode and set it if no configuration is present. Else the client might crash due to invalid videomodes on the first start.
//
//            CluwneLib.Initialize();
//            //CluwneLib.SetMode(this);
//            CluwneLib.SetMode(this, (int) displayWidth, (int) displayHeight, BackBufferFormats.BufferRGB888, !fullscreen,
//                           false, false, refresh);
//            CluwneLib.Screen.BackgroundColor = Color.FromArgb(50, 50, 50);
//            CluwneLib.CurrentClippingViewport = new Viewport(0, 0, CluwneLib.Screen.Width, CluwneLib.Screen.Height);
//            CluwneLib.DeviceReset += MainWindowResizeEnd;
//            //CluwneLib.MinimumFrameTime = PreciseTimer.FpsToMilliseconds(66);
//            CluwneLib.Idle += CluwneLibIdle;
//        }
        bool onetime = true;

        private void SetupCluwne()
        {
            uint displayWidth  = _configurationManager.GetDisplayWidth();
            uint displayHeight = _configurationManager.GetDisplayHeight();
            bool isFullscreen  = _configurationManager.GetFullscreen();
            var refresh        = _configurationManager.GetDisplayRefresh();

            CluwneLib.Video.SetFullscreen(isFullscreen);
            CluwneLib.Video.SetRefreshRate(refresh);
            CluwneLib.Video.SetWindowSize(displayWidth, displayHeight);
            CluwneLib.Initialize();
            if (onetime)
            {
                //every time the video settings change we close the old screen and create a new one
                //SetupCluwne Gets called to reset the event handlers to the new screen
                CluwneLib.FrameEvent += CluwneLibIdle;
                CluwneLib.RefreshVideoSettings += SetupCluwne;
                onetime = false;
            }
            CluwneLib.Screen.SetMouseCursorVisible(false);
            CluwneLib.Screen.BackgroundColor      = Color.Black;
            CluwneLib.Screen.Resized             += MainWindowResizeEnd;
            CluwneLib.Screen.Closed              += MainWindowRequestClose;
            CluwneLib.Screen.KeyPressed          += KeyDownEvent;
            CluwneLib.Screen.KeyReleased         += KeyUpEvent;
            CluwneLib.Screen.MouseButtonPressed  += MouseDownEvent;
            CluwneLib.Screen.MouseButtonReleased += MouseUpEvent;
            CluwneLib.Screen.MouseMoved          += MouseMoveEvent;
            CluwneLib.Screen.MouseWheelMoved     += MouseWheelMoveEvent;
            CluwneLib.Screen.MouseEntered        += MouseEntered;
            CluwneLib.Screen.MouseLeft           += MouseLeft;
            CluwneLib.Screen.TextEntered         += TextEntered;

            CluwneLib.Go();
            IoCManager.Resolve<IKeyBindingManager>().Initialize();
        }

        #endregion

        #endregion
    }
}
<|MERGE_RESOLUTION|>--- conflicted
+++ resolved
@@ -49,13 +49,10 @@
 
         public GameController()
         {
-<<<<<<< HEAD
-
+            LogManager.Log("Initialising GameController.", LogLevel.Debug);
+          
             ShowSplashScreen();
-
-=======
-            LogManager.Log("Initialising GameController.", LogLevel.Debug);
->>>>>>> 61025200
+          
             var assemblies = new List<Assembly>();
             string assemblyDir = Path.GetDirectoryName(new Uri(Assembly.GetExecutingAssembly().CodeBase).LocalPath);
             assemblies.Add(Assembly.LoadFrom(Path.Combine(assemblyDir, "SS14.Client.Services.dll")));
