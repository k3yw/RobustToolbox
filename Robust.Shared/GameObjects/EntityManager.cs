--- conflicted
+++ resolved
@@ -363,55 +363,33 @@
         /// <inheritdoc />
         public virtual void Dirty(EntityUid uid, IComponent component, MetaDataComponent? meta = null)
         {
-            //DebugTools.Assert(component.GetType().HasCustomAttribute<NetworkedComponentAttribute>(),
-            //    $"Attempted to dirty a non-networked component: {component.GetType()}");
-            try
-            {
-                if (component.LifeStage >= ComponentLifeStage.Removing || !component.NetSyncEnabled)
-                    return;
-
-<<<<<<< HEAD
-                DirtyEntity(uid, meta);
-                component.LastModifiedTick = CurrentTick;
-            }
-            catch (Exception)
-            {
-            }
-            
-=======
+            DebugTools.Assert(component.GetType().HasCustomAttribute<NetworkedComponentAttribute>(),
+                $"Attempted to dirty a non-networked component: {component.GetType()}");
+
+            if (component.LifeStage >= ComponentLifeStage.Removing || !component.NetSyncEnabled)
+                return;
+
             if (component.LastModifiedTick == CurrentTick)
                 return;
 
             DirtyEntity(uid, meta);
             component.LastModifiedTick = CurrentTick;
->>>>>>> 7725dbff
         }
 
         /// <inheritdoc />
         public virtual void Dirty<T>(Entity<T> ent, MetaDataComponent? meta = null) where T : IComponent
         {
-            //DebugTools.Assert(ent.Comp.GetType().HasCustomAttribute<NetworkedComponentAttribute>(),
-            //    $"Attempted to dirty a non-networked component: {ent.Comp.GetType()}");
-            try
-            {
-                if (ent.Comp.LifeStage >= ComponentLifeStage.Removing || !ent.Comp.NetSyncEnabled)
-                    return;
-
-<<<<<<< HEAD
-                DirtyEntity(ent, meta);
-                ent.Comp.LastModifiedTick = CurrentTick;
-            }
-            catch (Exception)
-            {
-            }
-            
-=======
+            DebugTools.Assert(ent.Comp.GetType().HasCustomAttribute<NetworkedComponentAttribute>(),
+                $"Attempted to dirty a non-networked component: {ent.Comp.GetType()}");
+
+            if (ent.Comp.LifeStage >= ComponentLifeStage.Removing || !ent.Comp.NetSyncEnabled)
+                return;
+
             if (ent.Comp.LastModifiedTick == CurrentTick)
                 return;
 
             DirtyEntity(ent, meta);
             ent.Comp.LastModifiedTick = CurrentTick;
->>>>>>> 7725dbff
         }
 
         /// <inheritdoc />
@@ -419,23 +397,16 @@
             where T1 : IComponent
             where T2 : IComponent
         {
-            //DebugTools.Assert(ent.Comp1.GetType().HasCustomAttribute<NetworkedComponentAttribute>(),
-            //    $"Attempted to dirty a non-networked component: {ent.Comp1.GetType()}");
-            //DebugTools.Assert(ent.Comp2.GetType().HasCustomAttribute<NetworkedComponentAttribute>(),
-            //    $"Attempted to dirty a non-networked component: {ent.Comp2.GetType()}");
+            DebugTools.Assert(ent.Comp1.GetType().HasCustomAttribute<NetworkedComponentAttribute>(),
+                $"Attempted to dirty a non-networked component: {ent.Comp1.GetType()}");
+            DebugTools.Assert(ent.Comp2.GetType().HasCustomAttribute<NetworkedComponentAttribute>(),
+                $"Attempted to dirty a non-networked component: {ent.Comp2.GetType()}");
 
             // We're not gonna bother checking ent.Comp.NetSyncEnabled
             // chances are at least one of these components didn't get net-sync disabled.
-            try
-            {
-                DirtyEntity(ent, meta);
-                ent.Comp1.LastModifiedTick = CurrentTick;
-                ent.Comp2.LastModifiedTick = CurrentTick;
-            }
-            catch (Exception)
-            {
-            }
-            
+            DirtyEntity(ent, meta);
+            ent.Comp1.LastModifiedTick = CurrentTick;
+            ent.Comp2.LastModifiedTick = CurrentTick;
         }
 
         /// <inheritdoc />
@@ -444,26 +415,19 @@
             where T2 : IComponent
             where T3 : IComponent
         {
-            //DebugTools.Assert(ent.Comp1.GetType().HasCustomAttribute<NetworkedComponentAttribute>(),
-            //    $"Attempted to dirty a non-networked component: {ent.Comp1.GetType()}");
-            //DebugTools.Assert(ent.Comp2.GetType().HasCustomAttribute<NetworkedComponentAttribute>(),
-            //    $"Attempted to dirty a non-networked component: {ent.Comp2.GetType()}");
-            //DebugTools.Assert(ent.Comp3.GetType().HasCustomAttribute<NetworkedComponentAttribute>(),
-            //    $"Attempted to dirty a non-networked component: {ent.Comp3.GetType()}");
+            DebugTools.Assert(ent.Comp1.GetType().HasCustomAttribute<NetworkedComponentAttribute>(),
+                $"Attempted to dirty a non-networked component: {ent.Comp1.GetType()}");
+            DebugTools.Assert(ent.Comp2.GetType().HasCustomAttribute<NetworkedComponentAttribute>(),
+                $"Attempted to dirty a non-networked component: {ent.Comp2.GetType()}");
+            DebugTools.Assert(ent.Comp3.GetType().HasCustomAttribute<NetworkedComponentAttribute>(),
+                $"Attempted to dirty a non-networked component: {ent.Comp3.GetType()}");
 
             // We're not gonna bother checking ent.Comp.NetSyncEnabled
             // chances are at least one of these components didn't get net-sync disabled.
-            try
-            {
-                DirtyEntity(ent, meta);
-                ent.Comp1.LastModifiedTick = CurrentTick;
-                ent.Comp2.LastModifiedTick = CurrentTick;
-                ent.Comp3.LastModifiedTick = CurrentTick;
-            }
-            catch (Exception)
-            {
-            }
-            
+            DirtyEntity(ent, meta);
+            ent.Comp1.LastModifiedTick = CurrentTick;
+            ent.Comp2.LastModifiedTick = CurrentTick;
+            ent.Comp3.LastModifiedTick = CurrentTick;
         }
 
         /// <inheritdoc />
@@ -473,30 +437,22 @@
             where T3 : IComponent
             where T4 : IComponent
         {
-            //DebugTools.Assert(ent.Comp1.GetType().HasCustomAttribute<NetworkedComponentAttribute>(),
-            //    $"Attempted to dirty a non-networked component: {ent.Comp1.GetType()}");
-            //DebugTools.Assert(ent.Comp2.GetType().HasCustomAttribute<NetworkedComponentAttribute>(),
-            //    $"Attempted to dirty a non-networked component: {ent.Comp2.GetType()}");
-            //DebugTools.Assert(ent.Comp3.GetType().HasCustomAttribute<NetworkedComponentAttribute>(),
-            //    $"Attempted to dirty a non-networked component: {ent.Comp3.GetType()}");
-            //DebugTools.Assert(ent.Comp4.GetType().HasCustomAttribute<NetworkedComponentAttribute>(),
-            //    $"Attempted to dirty a non-networked component: {ent.Comp4.GetType()}");
+            DebugTools.Assert(ent.Comp1.GetType().HasCustomAttribute<NetworkedComponentAttribute>(),
+                $"Attempted to dirty a non-networked component: {ent.Comp1.GetType()}");
+            DebugTools.Assert(ent.Comp2.GetType().HasCustomAttribute<NetworkedComponentAttribute>(),
+                $"Attempted to dirty a non-networked component: {ent.Comp2.GetType()}");
+            DebugTools.Assert(ent.Comp3.GetType().HasCustomAttribute<NetworkedComponentAttribute>(),
+                $"Attempted to dirty a non-networked component: {ent.Comp3.GetType()}");
+            DebugTools.Assert(ent.Comp4.GetType().HasCustomAttribute<NetworkedComponentAttribute>(),
+                $"Attempted to dirty a non-networked component: {ent.Comp4.GetType()}");
 
             // We're not gonna bother checking ent.Comp.NetSyncEnabled
             // chances are at least one of these components didn't get net-sync disabled.
-            try
-            {
-                DirtyEntity(ent, meta);
-                ent.Comp1.LastModifiedTick = CurrentTick;
-                ent.Comp2.LastModifiedTick = CurrentTick;
-                ent.Comp3.LastModifiedTick = CurrentTick;
-                ent.Comp4.LastModifiedTick = CurrentTick;
-            }
-            catch (Exception)
-            {
-
-            }
-            
+            DirtyEntity(ent, meta);
+            ent.Comp1.LastModifiedTick = CurrentTick;
+            ent.Comp2.LastModifiedTick = CurrentTick;
+            ent.Comp3.LastModifiedTick = CurrentTick;
+            ent.Comp4.LastModifiedTick = CurrentTick;
         }
 
         /// <summary>
