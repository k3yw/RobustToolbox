--- conflicted
+++ resolved
@@ -21,12 +21,8 @@
         public bool Resolve<TComp>(EntityUid uid, [NotNullWhen(true)] ref TComp? component, bool logMissing = true)
             where TComp : IComponent
         {
-<<<<<<< HEAD
+            DebugTools.Assert(Exists(uid), "Specified Entity does not exist!");
             DebugTools.Assert(component == null || uid == component.Owner, "Specified Entity is not the component's Owner!");
-=======
-            DebugTools.Assert(Exists(uid), "Specified Entity does not exist!");
-            DebugTools.Assert(component == null || uid == component.Owner.Uid, "Specified Entity is not the component's Owner!");
->>>>>>> d6c9420a
 
             if (component != null)
                 return true;
